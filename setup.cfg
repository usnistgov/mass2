[metadata]
name = mass
version = attr: mass.__version__
description = Microcalorimeter Analysis Software Suite
url = https://bitbucket.org/joe_fowler/mass
author = "Joe Fowler, Galen O'Neil"
author_email = joe.fowler@nist.gov
long_description = file: README.md
long_description_content_type = text/markdown

[options]
python_requires = >=3.8
packages =
    mass
    mass.core
    mass.mathstat
    mass.calibration
    mass.demo
    mass.off
    mass.materials
package_dir = mass=mass
install_requires =
    cycler
    deprecated
    dill
    fastdtw
    h5py>=2.7
    lmfit>=0.9.11
    matplotlib>1.5
    numpy>=1.11
    packaging
    palettable
    pandas
    progress
    pytest
    scikit-learn
<<<<<<< HEAD
    scipy>=0.19, <1.11.2 # upper limit to avoid test failurs of unknown origin
=======
    scipy>=0.19, <1.11.2  # TODO: fix the underlying problem, but for now avoid scipy 1.11.2
>>>>>>> ab3f76b6
    statsmodels>0.8
    uncertainties
    xraydb
scripts = bin/ljh_truncate

[options.entry_points]
console_scripts =
    ljh2off=mass.core.ljh2off:main
    make_projectors=mass.core.projectors_script:main

[options.package_data]
mass.calibration =
    nist_xray_data.dat
    low_z_xray_data.dat
    nist_asd.pickle

[autopep8]
max-line-length = 135
exclude = build,nonstandard,*_form_ui.py

[pycodestyle]
max-line-length = 135
exclude = build,nonstandard,*_form_ui.py<|MERGE_RESOLUTION|>--- conflicted
+++ resolved
@@ -34,11 +34,7 @@
     progress
     pytest
     scikit-learn
-<<<<<<< HEAD
-    scipy>=0.19, <1.11.2 # upper limit to avoid test failurs of unknown origin
-=======
     scipy>=0.19, <1.11.2  # TODO: fix the underlying problem, but for now avoid scipy 1.11.2
->>>>>>> ab3f76b6
     statsmodels>0.8
     uncertainties
     xraydb
