import marimo

__generated_with = "0.7.14"
app = marimo.App(width="medium", app_title="MOSS intro")


@app.cell
def __():
    import polars as pl
    import pylab as plt
    import numpy as np
    import marimo as mo
    return mo, np, pl, plt


@app.cell
def __():
    import moss
    import pulsedata
    import mass
    import pathlib
    return mass, moss, pathlib, pulsedata


@app.cell
def __(mo):
    mo.md(
        """
        # Load data
        Here we load the data, then we explore the internals a bit to show how MOSS is built.
        """
    )
    return


@app.cell
def __(mass, moss, pulsedata):
    off_paths = moss.ljhutil.find_ljh_files(
        str(pulsedata.off["ebit_20240722_0006"]), ext=".off"
    )
    off = mass.off.OffFile(off_paths[0])
    return off, off_paths


@app.cell
def __(mass, moss, pl):
    def from_off_paths(cls, off_paths):
        channels = {}
        for path in off_paths:
            ch = from_off(moss.Channel, mass.off.OffFile(path))
            channels[ch.header.ch_num] = ch
        return moss.Channels(channels, "from_off_paths")


    def from_off(cls, off):
        df = pl.from_numpy(off._mmap)
        df = (
            df.select(
                pl.from_epoch("unixnano", time_unit="ns")
                .dt.cast_time_unit("us")
                .alias("timestamp")
            )
            .with_columns(df)
            .select(pl.exclude("unixnano"))
        )
        header = moss.ChannelHeader(
            f"{off}",
            off.header["ChannelNumberMatchingName"],
            off.framePeriodSeconds,
            off._mmap["recordPreSamples"][0],
            off._mmap["recordSamples"][0],
            pl.DataFrame(off.header),
        )
        ch = cls(df, header)
        return ch
    return from_off, from_off_paths


@app.cell
def __(from_off_paths, moss, off_paths):
    data = from_off_paths(moss.Channels, off_paths)
    data
    return data,


@app.cell
def __(data, off_paths, pathlib, pl):
    data2 = data.with_experiment_state_by_path(
        pathlib.Path(off_paths[0]).parent / "20240722_run0006_experiment_state.txt"
    ).map(
        lambda ch: ch.with_good_expr_below_nsigma_outlier_resistant(
            [("pretriggerDelta", 5), ("residualStdDev", 10)], and_=pl.col("filtValue") > 0
        ).driftcorrect(indicator_col="pretriggerMean", uncorrected_col="filtValue")
    )
    data2.channels[1].df.limit(1000)
    return data2,


@app.cell
def __(data2, mo, pl, plt):
    data3 = data2.map(
        lambda ch: ch.rough_cal(
            [
                "AlKAlpha",
                "MgKAlpha",
                "ClKAlpha",
                "ScKAlpha",
                "CoKAlpha",
                "MnKAlpha",
                "VKAlpha",
                "CuKAlpha",
                "KKAlpha",
            ],
            uncalibrated_col="filtValue",
            calibrated_col="energy_filtValue",
            ph_smoothing_fwhm=75,
            use_expr=pl.col("state_label") == "START",
            n_extra=5,
        )
    )
    ch3 = data3.channels[1]
    ch3.step_plot(1)
    mo.mpl.interactive(plt.gcf())
    return ch3, data3


@app.cell
def __(moss):
    multifit = moss.MultiFit(default_fit_width=80, default_bin_size=0.6)
    multifit = (
        multifit.with_line("MgKAlpha")
        .with_line("AlKAlpha")
        .with_line("ClKAlpha")
        .with_line("ScKAlpha")
        .with_line("VKAlpha")
        .with_line("MnKAlpha")
        .with_line("CoKAlpha")
        .with_line("CuKAlpha")
    )
    return multifit,


@app.cell
def __(data3, multifit):
    data4 = data3.map(
        lambda ch: ch.multifit_spline_cal(
            multifit, previous_cal_step_index=1, calibrated_col="energy_mf_filtValue"
        )
    )
    return data4,


@app.cell
def __(data4, mo, pl, plt):
    ch4 = data4.ch0.with_good_expr_below_nsigma_outlier_resistant(
        [("pretriggerDelta", 5), ("residualStdDev", 10)], and_=pl.col("filtValue") > 0
    )
    df = ch4.good_df()
    states = df["state_label"].unique()
    plt.figure()
    for state in states:
        dfl = df.filter(pl.col("state_label") == state)
        plt.plot(dfl["pretriggerMean"], dfl["energy_filtValue"], ".", label=f"{state=}")
    plt.grid()
    plt.legend()
    mo.mpl.interactive(plt.gcf())
    return ch4, df, dfl, state, states


@app.cell
def __(data4):
    data5 = data4.map(
        lambda ch: ch.driftcorrect(
            indicator_col="pretriggerMean", uncorrected_col="filtValue"
        )
    )
    return data5,


@app.cell
def __(data4, mo, plt):
    data4.channels[1].step_plot(1)
    mo.mpl.interactive(plt.gcf())
    return


@app.cell
def __(mass, np):
    ph = np.array(
        [
            8748.31081736,
            15168.90793839,
            7404.17301595,
            27292.39192824,
            22989.17317181,
            29516.26677965,
            36392.897071,
            31777.79574604,
            13418.9424533,
            41083.68697051,
            34064.80780035,
            24869.97719785,
            10201.60751776,
            18925.57151071,
        ]
    )
    e = np.array(
        (
            1253.688,
            1486.708,
            2622.44,
            3313.9476,
            4090.735,
            4952.216,
            5898.801,
            6930.378,
            8047.8227,
        )
    )

    line_names, _ = mass.algorithms.line_names_and_energies(
        [
            "AlKAlpha",
            "MgKAlpha",
            "ClKAlpha",
            "ScKAlpha",
            "CoKAlpha",
            "MnKAlpha",
            "VKAlpha",
            "CuKAlpha",
            "KKAlpha",
        ]
    )

    # start with the first peak, try assigning it to the first energy
    # then assume constant gain
    # rank the rest of the energies by how close they are to the 2nd peak, and pick the top
    # then assume linear gain
    # then find the best 3rd peak
    # and calculate the residuals
    # pick best 3 assignments
    # dff = pl.DataFrame({"ind":np.arange(len(e)),"e": e})
    # dfph = pl.DataFrame({"ph_ind":np.arange(len(ph)), "ph":ph})
    # for peak0_ind in range(len(e))[:1]:
    #     peak0_e = e[peak0_ind]
    #     gain0 = ph[0]/peak0_e
    #     df0 = dff.with_columns(pred_ph0=pl.col("e")*gain0).filter(pl.col("e")!=peak0_e)
    #     ranked_guesses0 = df0.sort(np.abs((pl.col("e")*gain0-ph[1])))
    #     for peak1_ind in ranked_guesses0["ind"]:
    #         peak1_e = e[peak1_ind]
    #         gain1 = ph[:2]/np.array([peak0_e, peak1_e])
    #         pfit_gain1 = np.polynomial.Polynomial.fit(ph[:2], gain1, deg=1)
    #         # in form gain = m*ph+b
    #         # energy = ph/(m*ph+b)
    #         # so ph = -energy*b/(energy*m-1)
    #         b, m = pfit_gain1.convert().coef
    #         def energy2ph(energy):
    #             return -energy*b/(energy*m-1)
    #         df1 = df0.with_columns(pred_ph1=energy2ph(df0["e"].to_numpy())).filter(pl.col("e")!=peak1_e).sort("pred_ph1")
    #         ranked_guesses1 = df1.sort(np.abs((pl.col("e")*gain0-ph[2])))
    #         df_joined = ranked_guesses1.join_asof(dfph.sort("ph"), left_on="pred_ph1",right_on="ph", strategy="nearest")
    #         if len(df_joined["ph_ind"].unique())==len(df_joined):
    #             print("success??")
    #             print(df_joined)
    return e, line_names, ph


@app.cell
def __(np, pl):
    def rank_3peak_assignments(
        ph,
        e,
        line_names,
        expected_gain=6,
        max_fractional_energy_error_3rd_assignment=0.1,
        minimum_gain_fraction_at_ph_30k=0.25,
    ):
        # we explore possible line assignments, and down select based on knowledge of gain curve shape
        # gain = ph/e, and we assume gain starts at zero, decreases with pulse height, and
        # that a 2nd order polynomial is a reasonably good approximation
        # with one assignment we model the gain as constant, and use that to find the most likely
        # 2nd assignments, then we model the gain as linear, and use that to rank 3rd assignments
        dfe = pl.DataFrame({"e0_ind": np.arange(len(e)), "e0": e, "name": line_names})
        dfph = pl.DataFrame({"ph0_ind": np.arange(len(ph)), "ph0": ph})

        #### 1st assignments ####
        # e0 and ph0 are the first assignment
        # 1) exclude assignments when the gain is too far from the input `expected_gain`
        df0 = (
            dfe.join(dfph, how="cross")
            .with_columns(gain0=pl.col("ph0") / pl.col("e0"))
            .filter(np.abs(pl.col("gain0") - expected_gain) / expected_gain < 0.3)
        )
        #### 2nd assignments ####
        # e1 and ph1 are the 2nd assignment
        df1 = (
            df0.join(df0, how="cross")
            .rename({"e0_right": "e1", "ph0_right": "ph1"})
            .drop("e0_ind_right", "ph0_ind_right", "gain0_right")
        )
        # 1) keep only assignments with e0<e1 and ph0<ph1 to avoid looking at the same pair in reverse
        df1 = df1.filter(pl.col("e0") < pl.col("e1")).filter(pl.col("ph0") < pl.col("ph1"))
        # 2) the gain slope must be negative
        df1 = (
            df1.with_columns(gain1=pl.col("ph1") / pl.col("e1"))
            .with_columns(
                gain_slope=(pl.col("gain1") - pl.col("gain0"))
                / (pl.col("ph1") - pl.col("ph0"))
            )
            .filter(pl.col("gain_slope") < 0)
        )
        # 3) the gain slope should not have too large a magnitude
        df1 = df1.with_columns(
            gain_at_0=pl.col("gain0") - pl.col("ph0") * pl.col("gain_slope")
        )
        df1 = df1.with_columns(
            gain_frac_at_ph30k=(1 + 30000 * pl.col("gain_slope") / pl.col("gain_at_0"))
        )
        df1 = df1.filter(pl.col("gain_frac_at_ph30k") > minimum_gain_fraction_at_ph_30k)

        #### 3rd assignments ####
        # e2 and ph2 are the 3rd assignment
        df2 = df1.join(df0.select(e2="e0", ph2="ph0"), how="cross")
        df2 = df2.with_columns(
            gain_at_ph2=pl.col("gain_at_0") + pl.col("gain_slope") * pl.col("ph2")
        )
        df2 = df2.with_columns(e_at_ph2=pl.col("ph2") / pl.col("gain_at_ph2")).filter(
            pl.col("e1") < pl.col("e2")
        )
        # 1) rank 3rd assignments by energy error at ph2 assuming gain = gain_slope*ph+gain_at_0
        # where gain_slope and gain are calculated from assignments 1 and 2
        df2 = df2.with_columns(e_err_at_ph2=pl.col("e_at_ph2") - pl.col("e2")).sort(
            by=np.abs(pl.col("e_err_at_ph2"))
        )
        # 2) return a dataframe downselected to the assignments and the ranking criteria
        # 3) throw away assignments with large (default 10%) energy errors
        df3peak = df2.select("e0", "ph0", "e1", "ph1", "e2", "ph2", "e_err_at_ph2").filter(
            np.abs(pl.col("e_err_at_ph2") / pl.col("e2"))
            < max_fractional_energy_error_3rd_assignment
        )
        return df3peak, dfe
    return rank_3peak_assignments,


@app.cell
def __(e, line_names, ph, rank_3peak_assignments):
    df3peak, _dfe = rank_3peak_assignments(ph, e, line_names)
<<<<<<< HEAD
    df3peak
=======
>>>>>>> 99285aee
    return df3peak,


@app.cell
<<<<<<< HEAD
def __(
    data,
    data2,
    eval_3peak_assignment_pfit_gain,
    line_names,
    mass,
    mo,
    moss,
    np,
    pl,
    plt,
    rank_3peak_assignments,
):
    def rough_cal_3peak(
        ch: moss.Channel,
        line_names,
        uncalibrated_col="filtValue",
        calibrated_col=None,
        use_expr=True,
        expected_gain=6,
        max_fractional_energy_error_3rd_assignment=0.1,
        min_gain_fraction_at_ph_30k=0.25,
        fwhm_pulse_height_units=75,
        n_extra_peaks=10,
    ):
        if calibrated_col is None:
            calibrated_col = f"energy_{uncalibrated_col}"
        (line_names, line_energies) = mass.algorithms.line_names_and_energies(line_names)
        uncalibrated = ch.good_series(uncalibrated_col, use_expr=use_expr).to_numpy()
        pfresult = moss.rough_cal.peakfind_local_maxima_of_smoothed_hist(
            uncalibrated, fwhm_pulse_height_units=fwhm_pulse_height_units
        )
        possible_phs = pfresult.ph_sorted_by_prominence()[:len(line_names)+n_extra_peaks]
        df3peak, dfe = rank_3peak_assignments(
            possible_phs,
            line_energies,
            line_names,
            expected_gain,
            max_fractional_energy_error_3rd_assignment,
            min_gain_fraction_at_ph_30k,
        )
        best_rms_residual = np.inf
        best_assignment_result = None
        # for assignment_row in df3peak.limit(10).iter_rows():
        e0, ph0, e1, ph1, e2, ph2, e_err_at_ph2 = next(df3peak.iter_rows())
        assignment_result = eval_3peak_assignment_pfit_gain(
            [ph0, ph1, ph2], [e0, e1, e2], possible_phs, line_energies, line_names
        )
            # if assignment_result.rms_residual < best_rms_residual:
            #     best_rms_residual = assignment_result.rms_residual
            #     best_assignment_result = assignment_result
        step = moss.RoughCalibrationStep(
                [uncalibrated_col],
                [calibrated_col],
                ch.good_expr,
                use_expr=use_expr,
                pfresult=pfresult,
                assignment_result=assignment_result, 
                ph2energy=assignment_result.ph2energy)
        return step



    step=rough_cal_3peak(data2.ch0, line_names, use_expr=pl.col("state_label") == "START")
    step.dbg_plot(data.ch0)
    mo.mpl.interactive(plt.gcf())
    return rough_cal_3peak, step


@app.cell
def __(
    assign_pfit_gain,
    df3peak,
    e,
    line_names,
    mo,
    moss,
    np,
    ph,
    pl,
    plt,
):
    def eval_3peak_assignment_pfit_gain(
        ph_assigned, e_assigned, possible_phs, line_energies, line_names
    ):
        gain_assigned = np.array(ph_assigned) / np.array(e_assigned)
        pfit_gain = np.polynomial.Polynomial.fit(ph_assigned, gain_assigned, deg=2)

        def ph2energy(ph):
            gain = assign_pfit_gain(ph)
            return ph / gain

        def energy2ph(energy):
            import scipy.optimize

            sol = scipy.optimize.root_scalar(
                lambda ph: ph2energy(ph) - energy, bracket=[1, 1e5]
            )
            assert sol.converged
            return sol.root

        predicted_ph = [energy2ph(_e) for _e in line_energies]
        df = pl.DataFrame(
            {
                "line_energy": line_energies,
                "line_name": line_names,
                "predicted_ph": predicted_ph,
            }
        ).sort(by="predicted_ph")
        dfph = pl.DataFrame(
            {"possible_ph": possible_phs, "ph_ind": np.arange(len(possible_phs))}
        ).sort(by="possible_ph")
        # for each e find the closest possible_ph to the calculaed predicted_ph
        # we started with assignments for 3 energies
        # now we have assignments for all energies
        df = df.join_asof(
            dfph, left_on="predicted_ph", right_on="possible_ph", strategy="nearest"
        )

        # now we evaluate the assignment and create a result object
        residual_e, pfit_gain = moss.rough_cal.find_pfit_gain_residual(
            df["possible_ph"].to_numpy(), df["line_energy"].to_numpy()
        )
        result = moss.rough_cal.BestAssignmentPfitGainResult(
            np.std(residual_e),
            ph_assigned=df["possible_ph"].to_numpy(),
            residual_e=residual_e,
            assignment_inds=df["ph_ind"].to_numpy(),
            pfit_gain=pfit_gain,
            energy_target=df["line_energy"].to_numpy(),
            names_target=df["line_name"].to_list(),
            ph_target=possible_phs,
        )
        return result


    eval_3peak_assignment_pfit_gain(
        [df3peak[0]["ph0"][0], df3peak[0]["ph1"][0], df3peak[0]["ph2"][0]],
        [df3peak[0]["e0"][0], df3peak[0]["e1"][0], df3peak[0]["e2"][0]],
        ph,
        e,
        line_names,
    ).plot()
    mo.mpl.interactive(plt.gcf())
    return eval_3peak_assignment_pfit_gain,


@app.cell
def __(e, line_names, np, ph, pl):
    dfe = pl.DataFrame({"e0_ind": np.arange(len(e)), "e0": e, "name": line_names})
    dfph = pl.DataFrame({"ph0_ind": np.arange(len(ph)), "ph0": ph})
    expected_gain = 6
    max_fractional_energy_error_3rd_assignment = 0.1
    minimum_gain_fraction_at_ph_30k = 0.25
    # we explore possible line assignments, and down select as we god
    # gain = ph/e, and we assume gain starts at zero, decreases with pulse height, and
    # that a 2nd order polynomial is a reasonably good approximation
    # with one assignment we model the gain as constant, and use that to find the most likely
    # 2nd assignments, then we model the gain as linear, and use that to find the most likely
    # 3rd assignments, then try to assign all peaks and do a polynomial fit, and check the residuals
    # to judge the quality of assignment

    #### 1st assignments ####
    # e0 and ph0 are the first assignment
    # 1) exclude assignments when the gain is too far from the input `expected_gain`
    dfgain = (
        dfe.join(dfph, how="cross")
        .with_columns(gain0=pl.col("ph0") / pl.col("e0"))
        .filter(np.abs(pl.col("gain0") - expected_gain) / expected_gain < 0.3)
    )
    #### 2nd assignments ####
    # e1 and ph1 are the 2nd assignment
    dfg = (
        dfgain.join(dfgain, how="cross")
        .rename({"e0_right": "e1", "ph0_right": "ph1"})
        .drop("e0_ind_right", "ph0_ind_right", "gain0_right")
    )
    # 1) keep only assignments with e0<e1 and ph0<ph1 to avoid looking at the same pair in reverse
    dfg = dfg.filter(pl.col("e0") < pl.col("e1")).filter(pl.col("ph0") < pl.col("ph1"))
    # 2) the gain slope must be negative
    dfg = (
        dfg.with_columns(gain1=pl.col("ph1") / pl.col("e1"))
        .with_columns(
            gain_slope=(pl.col("gain1") - pl.col("gain0")) / (pl.col("ph1") - pl.col("ph0"))
        )
        .filter(pl.col("gain_slope") < 0)
    )
    # 3) the gain slope should not have too large a magnitude
    dfg = dfg.with_columns(gain_at_0=pl.col("gain0") - pl.col("ph0") * pl.col("gain_slope"))
    dfg = dfg.with_columns(
        gain_frac_at_ph30k=(1 + 30000 * pl.col("gain_slope") / pl.col("gain_at_0"))
    )
    dfg = dfg.filter(pl.col("gain_frac_at_ph30k") > minimum_gain_fraction_at_ph_30k)

    #### 3rd assignments ####
    # e2 and ph2 are the 3rd assignment
    dfg = dfg.join(dfgain.select(e2="e0", ph2="ph0"), how="cross")
    dfg = dfg.with_columns(
        gain_at_ph2=pl.col("gain_at_0") + pl.col("gain_slope") * pl.col("ph2")
    )
    dfg = dfg.with_columns(e_at_ph2=pl.col("ph2") / pl.col("gain_at_ph2")).filter(
        pl.col("e1") < pl.col("e2")
    )
    # 1) rank 3rd assignments by energy error at ph2 assuming gain = gain_slope*ph+gain_at_0
    # where gain_slope and gain are calculated from assignments 1 and 2
    dfg = dfg.with_columns(e_err_at_ph2=pl.col("e_at_ph2") - pl.col("e2")).sort(
        by=np.abs(pl.col("e_err_at_ph2"))
    )
    # 2) return a dataframe downselected to the assignments and the ranking criteria
    # 3) throw away assignments with large (default 10%) energy errors
    dfg.select("e0", "ph0", "e1", "ph1", "e2", "ph2", "e_err_at_ph2").filter(
        np.abs(pl.col("e_err_at_ph2") / pl.col("e2"))
        < max_fractional_energy_error_3rd_assignment
    )
    return (
        dfe,
        dfg,
        dfgain,
        dfph,
        expected_gain,
        max_fractional_energy_error_3rd_assignment,
        minimum_gain_fraction_at_ph_30k,
    )


@app.cell
def __(dfg, dfph, e, line_names, np, pl):
    # now starting from a dataframe with 3 assignments, ranked by err at 3rd assignment
    # i want to get a quadratic pfit gain
    # calculate e_pred for each ph
    # use join_asof to assign each ph to closest e
    # calcualte residuals
    assign_e = np.array((dfg[0]["e0"][0], dfg[0]["e1"][0], dfg[0]["e2"][0]))
    assign_ph = np.array((dfg[0]["ph0"][0], dfg[0]["ph1"][0], dfg[0]["ph2"][0]))
    assign_gain = assign_ph / assign_e
    assign_pfit_gain = np.polynomial.Polynomial.fit(assign_ph, assign_gain, deg=2)


    def ph2energy(ph):
        gain = assign_pfit_gain(ph)
        return ph / gain


    def energy2ph(energy):
        import scipy.optimize

        sol = scipy.optimize.root_scalar(
            lambda ph: ph2energy(ph) - energy, bracket=[1, 1e5]
        )
        assert sol.converged
        return sol.root


    # pred_e = energy2ph(np.array(ph))
    # dfa = pl.DataFrame({"ph":ph, "pred_e":pred_e})
    # dfa = dfa.sort(by="pred_e").join_asof(dfe.sort(by="e0"), left_on="pred_e", right_on="e0", strategy="nearest")
    # dfa
    pred_ph = [energy2ph(_e) for _e in e]
    dfa = pl.DataFrame({"e": e, "name": line_names, "pred_ph": pred_ph})
    dfa = dfa.sort(by="pred_ph").join_asof(
        dfph.sort(by="ph0"), left_on="pred_ph", right_on="ph0", strategy="nearest"
    )
    dfa
    return (
        assign_e,
        assign_gain,
        assign_pfit_gain,
        assign_ph,
        dfa,
        energy2ph,
        ph2energy,
        pred_ph,
    )


@app.cell
def __(dfa, dfph, mo, moss, np, plt):
    # now I have a df with an assignment, lets evaluate it further
    residual_e, pfit_gain = moss.rough_cal.find_pfit_gain_residual(
        dfa["ph0"].to_numpy(), dfa["e"].to_numpy()
    )
    residual_e, pfit_gain
    result = moss.rough_cal.BestAssignmentPfitGainResult(
        np.std(residual_e),
        ph_assigned=dfa["ph0"].to_numpy(),
        residual_e=residual_e,
        assignment_inds=dfa["ph0_ind"].to_numpy(),
        pfit_gain=pfit_gain,
        energy_target=dfa["e"].to_numpy(),
        names_target=dfa["name"].to_list(),
        ph_target=dfph["ph0"].to_numpy(),
    )
    result.plot()
    mo.mpl.interactive(plt.gcf())
    return pfit_gain, residual_e, result
=======
def __(df3peak, mo):
    mo.ui.table(df3peak, format_mapping={"ph0":"{:.1f}".format,
                                        "ph1":"{:.1f}".format,
                                        "ph2":"{:.1f}".format,
                                        "e_err_at_ph2":"{:.1f}".format})
    return
>>>>>>> 99285aee


@app.cell
def __(
    data,
    data2,
    eval_3peak_assignment_pfit_gain,
    line_names,
    mass,
    mo,
    moss,
    np,
    pl,
    plt,
    rank_3peak_assignments,
):
    def rough_cal_3peak(
        ch: moss.Channel,
        line_names,
        uncalibrated_col="filtValue",
        calibrated_col=None,
        use_expr=True,
        expected_gain=6,
        max_fractional_energy_error_3rd_assignment=0.1,
        min_gain_fraction_at_ph_30k=0.25,
        fwhm_pulse_height_units=75,
        n_extra_peaks=10,
    ):
        if calibrated_col is None:
            calibrated_col = f"energy_{uncalibrated_col}"
        (line_names, line_energies) = mass.algorithms.line_names_and_energies(line_names)
        uncalibrated = ch.good_series(uncalibrated_col, use_expr=use_expr).to_numpy()
        pfresult = moss.rough_cal.peakfind_local_maxima_of_smoothed_hist(
            uncalibrated, fwhm_pulse_height_units=fwhm_pulse_height_units
        )
        possible_phs = pfresult.ph_sorted_by_prominence()[:len(line_names)+n_extra_peaks]
        df3peak, dfe = rank_3peak_assignments(
            possible_phs,
            line_energies,
            line_names,
            expected_gain,
            max_fractional_energy_error_3rd_assignment,
            min_gain_fraction_at_ph_30k,
        )
        best_rms_residual = np.inf
        best_assignment_result = None
        # for assignment_row in df3peak.limit(10).iter_rows():
        e0, ph0, e1, ph1, e2, ph2, e_err_at_ph2 = next(df3peak.iter_rows())
        assignment_result = eval_3peak_assignment_pfit_gain(
            [ph0, ph1, ph2], [e0, e1, e2], possible_phs, line_energies, line_names
        )
            # if assignment_result.rms_residual < best_rms_residual:
            #     best_rms_residual = assignment_result.rms_residual
            #     best_assignment_result = assignment_result
        step = moss.RoughCalibrationStep(
                [uncalibrated_col],
                [calibrated_col],
                ch.good_expr,
                use_expr=use_expr,
                pfresult=pfresult,
                assignment_result=assignment_result, 
                ph2energy=assignment_result.ph2energy)
        return step



    step=rough_cal_3peak(data2.ch0, line_names, use_expr=pl.col("state_label") == "START")
    step.dbg_plot(data.ch0)
    mo.mpl.interactive(plt.gcf())
    return rough_cal_3peak, step


@app.cell
def __(
    assign_pfit_gain,
    df3peak,
    e,
    line_names,
    mo,
    moss,
    np,
    ph,
    pl,
    plt,
):
    def eval_3peak_assignment_pfit_gain(
        ph_assigned, e_assigned, possible_phs, line_energies, line_names
    ):
        gain_assigned = np.array(ph_assigned) / np.array(e_assigned)
        pfit_gain = np.polynomial.Polynomial.fit(ph_assigned, gain_assigned, deg=2)

        def ph2energy(ph):
            gain = assign_pfit_gain(ph)
            return ph / gain

        def energy2ph(energy):
            import scipy.optimize

            sol = scipy.optimize.root_scalar(
                lambda ph: ph2energy(ph) - energy, bracket=[1, 1e5]
            )
            assert sol.converged
            return sol.root

        predicted_ph = [energy2ph(_e) for _e in line_energies]
        df = pl.DataFrame(
            {
                "line_energy": line_energies,
                "line_name": line_names,
                "predicted_ph": predicted_ph,
            }
        ).sort(by="predicted_ph")
        dfph = pl.DataFrame(
            {"possible_ph": possible_phs, "ph_ind": np.arange(len(possible_phs))}
        ).sort(by="possible_ph")
        # for each e find the closest possible_ph to the calculaed predicted_ph
        # we started with assignments for 3 energies
        # now we have assignments for all energies
        df = df.join_asof(
            dfph, left_on="predicted_ph", right_on="possible_ph", strategy="nearest"
        )

        # now we evaluate the assignment and create a result object
        residual_e, pfit_gain = moss.rough_cal.find_pfit_gain_residual(
            df["possible_ph"].to_numpy(), df["line_energy"].to_numpy()
        )
        result = moss.rough_cal.BestAssignmentPfitGainResult(
            np.std(residual_e),
            ph_assigned=df["possible_ph"].to_numpy(),
            residual_e=residual_e,
            assignment_inds=df["ph_ind"].to_numpy(),
            pfit_gain=pfit_gain,
            energy_target=df["line_energy"].to_numpy(),
            names_target=df["line_name"].to_list(),
            ph_target=possible_phs,
        )
        return result


    eval_3peak_assignment_pfit_gain(
        [df3peak[0]["ph0"][0], df3peak[0]["ph1"][0], df3peak[0]["ph2"][0]],
        [df3peak[0]["e0"][0], df3peak[0]["e1"][0], df3peak[0]["e2"][0]],
        ph,
        e,
        line_names,
    ).plot()
    mo.mpl.interactive(plt.gcf())
    return eval_3peak_assignment_pfit_gain,


@app.cell
def __(e, line_names, np, ph, pl):
    dfe = pl.DataFrame({"e0_ind": np.arange(len(e)), "e0": e, "name": line_names})
    dfph = pl.DataFrame({"ph0_ind": np.arange(len(ph)), "ph0": ph})
    expected_gain = 6
    max_fractional_energy_error_3rd_assignment = 0.1
    minimum_gain_fraction_at_ph_30k = 0.25
    # we explore possible line assignments, and down select as we god
    # gain = ph/e, and we assume gain starts at zero, decreases with pulse height, and
    # that a 2nd order polynomial is a reasonably good approximation
    # with one assignment we model the gain as constant, and use that to find the most likely
    # 2nd assignments, then we model the gain as linear, and use that to find the most likely
    # 3rd assignments, then try to assign all peaks and do a polynomial fit, and check the residuals
    # to judge the quality of assignment

    #### 1st assignments ####
    # e0 and ph0 are the first assignment
    # 1) exclude assignments when the gain is too far from the input `expected_gain`
    dfgain = (
        dfe.join(dfph, how="cross")
        .with_columns(gain0=pl.col("ph0") / pl.col("e0"))
        .filter(np.abs(pl.col("gain0") - expected_gain) / expected_gain < 0.3)
    )
    #### 2nd assignments ####
    # e1 and ph1 are the 2nd assignment
    dfg = (
        dfgain.join(dfgain, how="cross")
        .rename({"e0_right": "e1", "ph0_right": "ph1"})
        .drop("e0_ind_right", "ph0_ind_right", "gain0_right")
    )
    # 1) keep only assignments with e0<e1 and ph0<ph1 to avoid looking at the same pair in reverse
    dfg = dfg.filter(pl.col("e0") < pl.col("e1")).filter(pl.col("ph0") < pl.col("ph1"))
    # 2) the gain slope must be negative
    dfg = (
        dfg.with_columns(gain1=pl.col("ph1") / pl.col("e1"))
        .with_columns(
            gain_slope=(pl.col("gain1") - pl.col("gain0")) / (pl.col("ph1") - pl.col("ph0"))
        )
        .filter(pl.col("gain_slope") < 0)
    )
    # 3) the gain slope should not have too large a magnitude
    dfg = dfg.with_columns(gain_at_0=pl.col("gain0") - pl.col("ph0") * pl.col("gain_slope"))
    dfg = dfg.with_columns(
        gain_frac_at_ph30k=(1 + 30000 * pl.col("gain_slope") / pl.col("gain_at_0"))
    )
    dfg = dfg.filter(pl.col("gain_frac_at_ph30k") > minimum_gain_fraction_at_ph_30k)

    #### 3rd assignments ####
    # e2 and ph2 are the 3rd assignment
    dfg = dfg.join(dfgain.select(e2="e0", ph2="ph0"), how="cross")
    dfg = dfg.with_columns(
        gain_at_ph2=pl.col("gain_at_0") + pl.col("gain_slope") * pl.col("ph2")
    )
    dfg = dfg.with_columns(e_at_ph2=pl.col("ph2") / pl.col("gain_at_ph2")).filter(
        pl.col("e1") < pl.col("e2")
    )
    # 1) rank 3rd assignments by energy error at ph2 assuming gain = gain_slope*ph+gain_at_0
    # where gain_slope and gain are calculated from assignments 1 and 2
    dfg = dfg.with_columns(e_err_at_ph2=pl.col("e_at_ph2") - pl.col("e2")).sort(
        by=np.abs(pl.col("e_err_at_ph2"))
    )
    # 2) return a dataframe downselected to the assignments and the ranking criteria
    # 3) throw away assignments with large (default 10%) energy errors
    dfg.select("e0", "ph0", "e1", "ph1", "e2", "ph2", "e_err_at_ph2").filter(
        np.abs(pl.col("e_err_at_ph2") / pl.col("e2"))
        < max_fractional_energy_error_3rd_assignment
    )
    return (
        dfe,
        dfg,
        dfgain,
        dfph,
        expected_gain,
        max_fractional_energy_error_3rd_assignment,
        minimum_gain_fraction_at_ph_30k,
    )


@app.cell
def __(dfg, dfph, e, line_names, np, pl):
    # now starting from a dataframe with 3 assignments, ranked by err at 3rd assignment
    # i want to get a quadratic pfit gain
    # calculate e_pred for each ph
    # use join_asof to assign each ph to closest e
    # calcualte residuals
    assign_e = np.array((dfg[0]["e0"][0], dfg[0]["e1"][0], dfg[0]["e2"][0]))
    assign_ph = np.array((dfg[0]["ph0"][0], dfg[0]["ph1"][0], dfg[0]["ph2"][0]))
    assign_gain = assign_ph / assign_e
    assign_pfit_gain = np.polynomial.Polynomial.fit(assign_ph, assign_gain, deg=2)


    def ph2energy(ph):
        gain = assign_pfit_gain(ph)
        return ph / gain


    def energy2ph(energy):
        import scipy.optimize

        sol = scipy.optimize.root_scalar(
            lambda ph: ph2energy(ph) - energy, bracket=[1, 1e5]
        )
        assert sol.converged
        return sol.root


    # pred_e = energy2ph(np.array(ph))
    # dfa = pl.DataFrame({"ph":ph, "pred_e":pred_e})
    # dfa = dfa.sort(by="pred_e").join_asof(dfe.sort(by="e0"), left_on="pred_e", right_on="e0", strategy="nearest")
    # dfa
    pred_ph = [energy2ph(_e) for _e in e]
    dfa = pl.DataFrame({"e": e, "name": line_names, "pred_ph": pred_ph})
    dfa = dfa.sort(by="pred_ph").join_asof(
        dfph.sort(by="ph0"), left_on="pred_ph", right_on="ph0", strategy="nearest"
    )
    dfa
    return (
        assign_e,
        assign_gain,
        assign_pfit_gain,
        assign_ph,
        dfa,
        energy2ph,
        ph2energy,
        pred_ph,
    )


@app.cell
def __(dfa, dfph, mo, moss, np, plt):
    # now I have a df with an assignment, lets evaluate it further
    residual_e, pfit_gain = moss.rough_cal.find_pfit_gain_residual(
        dfa["ph0"].to_numpy(), dfa["e"].to_numpy()
    )
    residual_e, pfit_gain
    result = moss.rough_cal.BestAssignmentPfitGainResult(
        np.std(residual_e),
        ph_assigned=dfa["ph0"].to_numpy(),
        residual_e=residual_e,
        assignment_inds=dfa["ph0_ind"].to_numpy(),
        pfit_gain=pfit_gain,
        energy_target=dfa["e"].to_numpy(),
        names_target=dfa["name"].to_list(),
        ph_target=dfph["ph0"].to_numpy(),
    )
    result.plot()
    mo.mpl.interactive(plt.gcf())
    return pfit_gain, residual_e, result


if __name__ == "__main__":
    app.run()<|MERGE_RESOLUTION|>--- conflicted
+++ resolved
@@ -345,15 +345,19 @@
 @app.cell
 def __(e, line_names, ph, rank_3peak_assignments):
     df3peak, _dfe = rank_3peak_assignments(ph, e, line_names)
-<<<<<<< HEAD
-    df3peak
-=======
->>>>>>> 99285aee
     return df3peak,
 
 
 @app.cell
-<<<<<<< HEAD
+def __(df3peak, mo):
+    mo.ui.table(df3peak, format_mapping={"ph0":"{:.1f}".format,
+                                        "ph1":"{:.1f}".format,
+                                        "ph2":"{:.1f}".format,
+                                        "e_err_at_ph2":"{:.1f}".format})
+    return
+
+
+@app.cell
 def __(
     data,
     data2,
@@ -649,312 +653,6 @@
     result.plot()
     mo.mpl.interactive(plt.gcf())
     return pfit_gain, residual_e, result
-=======
-def __(df3peak, mo):
-    mo.ui.table(df3peak, format_mapping={"ph0":"{:.1f}".format,
-                                        "ph1":"{:.1f}".format,
-                                        "ph2":"{:.1f}".format,
-                                        "e_err_at_ph2":"{:.1f}".format})
-    return
->>>>>>> 99285aee
-
-
-@app.cell
-def __(
-    data,
-    data2,
-    eval_3peak_assignment_pfit_gain,
-    line_names,
-    mass,
-    mo,
-    moss,
-    np,
-    pl,
-    plt,
-    rank_3peak_assignments,
-):
-    def rough_cal_3peak(
-        ch: moss.Channel,
-        line_names,
-        uncalibrated_col="filtValue",
-        calibrated_col=None,
-        use_expr=True,
-        expected_gain=6,
-        max_fractional_energy_error_3rd_assignment=0.1,
-        min_gain_fraction_at_ph_30k=0.25,
-        fwhm_pulse_height_units=75,
-        n_extra_peaks=10,
-    ):
-        if calibrated_col is None:
-            calibrated_col = f"energy_{uncalibrated_col}"
-        (line_names, line_energies) = mass.algorithms.line_names_and_energies(line_names)
-        uncalibrated = ch.good_series(uncalibrated_col, use_expr=use_expr).to_numpy()
-        pfresult = moss.rough_cal.peakfind_local_maxima_of_smoothed_hist(
-            uncalibrated, fwhm_pulse_height_units=fwhm_pulse_height_units
-        )
-        possible_phs = pfresult.ph_sorted_by_prominence()[:len(line_names)+n_extra_peaks]
-        df3peak, dfe = rank_3peak_assignments(
-            possible_phs,
-            line_energies,
-            line_names,
-            expected_gain,
-            max_fractional_energy_error_3rd_assignment,
-            min_gain_fraction_at_ph_30k,
-        )
-        best_rms_residual = np.inf
-        best_assignment_result = None
-        # for assignment_row in df3peak.limit(10).iter_rows():
-        e0, ph0, e1, ph1, e2, ph2, e_err_at_ph2 = next(df3peak.iter_rows())
-        assignment_result = eval_3peak_assignment_pfit_gain(
-            [ph0, ph1, ph2], [e0, e1, e2], possible_phs, line_energies, line_names
-        )
-            # if assignment_result.rms_residual < best_rms_residual:
-            #     best_rms_residual = assignment_result.rms_residual
-            #     best_assignment_result = assignment_result
-        step = moss.RoughCalibrationStep(
-                [uncalibrated_col],
-                [calibrated_col],
-                ch.good_expr,
-                use_expr=use_expr,
-                pfresult=pfresult,
-                assignment_result=assignment_result, 
-                ph2energy=assignment_result.ph2energy)
-        return step
-
-
-
-    step=rough_cal_3peak(data2.ch0, line_names, use_expr=pl.col("state_label") == "START")
-    step.dbg_plot(data.ch0)
-    mo.mpl.interactive(plt.gcf())
-    return rough_cal_3peak, step
-
-
-@app.cell
-def __(
-    assign_pfit_gain,
-    df3peak,
-    e,
-    line_names,
-    mo,
-    moss,
-    np,
-    ph,
-    pl,
-    plt,
-):
-    def eval_3peak_assignment_pfit_gain(
-        ph_assigned, e_assigned, possible_phs, line_energies, line_names
-    ):
-        gain_assigned = np.array(ph_assigned) / np.array(e_assigned)
-        pfit_gain = np.polynomial.Polynomial.fit(ph_assigned, gain_assigned, deg=2)
-
-        def ph2energy(ph):
-            gain = assign_pfit_gain(ph)
-            return ph / gain
-
-        def energy2ph(energy):
-            import scipy.optimize
-
-            sol = scipy.optimize.root_scalar(
-                lambda ph: ph2energy(ph) - energy, bracket=[1, 1e5]
-            )
-            assert sol.converged
-            return sol.root
-
-        predicted_ph = [energy2ph(_e) for _e in line_energies]
-        df = pl.DataFrame(
-            {
-                "line_energy": line_energies,
-                "line_name": line_names,
-                "predicted_ph": predicted_ph,
-            }
-        ).sort(by="predicted_ph")
-        dfph = pl.DataFrame(
-            {"possible_ph": possible_phs, "ph_ind": np.arange(len(possible_phs))}
-        ).sort(by="possible_ph")
-        # for each e find the closest possible_ph to the calculaed predicted_ph
-        # we started with assignments for 3 energies
-        # now we have assignments for all energies
-        df = df.join_asof(
-            dfph, left_on="predicted_ph", right_on="possible_ph", strategy="nearest"
-        )
-
-        # now we evaluate the assignment and create a result object
-        residual_e, pfit_gain = moss.rough_cal.find_pfit_gain_residual(
-            df["possible_ph"].to_numpy(), df["line_energy"].to_numpy()
-        )
-        result = moss.rough_cal.BestAssignmentPfitGainResult(
-            np.std(residual_e),
-            ph_assigned=df["possible_ph"].to_numpy(),
-            residual_e=residual_e,
-            assignment_inds=df["ph_ind"].to_numpy(),
-            pfit_gain=pfit_gain,
-            energy_target=df["line_energy"].to_numpy(),
-            names_target=df["line_name"].to_list(),
-            ph_target=possible_phs,
-        )
-        return result
-
-
-    eval_3peak_assignment_pfit_gain(
-        [df3peak[0]["ph0"][0], df3peak[0]["ph1"][0], df3peak[0]["ph2"][0]],
-        [df3peak[0]["e0"][0], df3peak[0]["e1"][0], df3peak[0]["e2"][0]],
-        ph,
-        e,
-        line_names,
-    ).plot()
-    mo.mpl.interactive(plt.gcf())
-    return eval_3peak_assignment_pfit_gain,
-
-
-@app.cell
-def __(e, line_names, np, ph, pl):
-    dfe = pl.DataFrame({"e0_ind": np.arange(len(e)), "e0": e, "name": line_names})
-    dfph = pl.DataFrame({"ph0_ind": np.arange(len(ph)), "ph0": ph})
-    expected_gain = 6
-    max_fractional_energy_error_3rd_assignment = 0.1
-    minimum_gain_fraction_at_ph_30k = 0.25
-    # we explore possible line assignments, and down select as we god
-    # gain = ph/e, and we assume gain starts at zero, decreases with pulse height, and
-    # that a 2nd order polynomial is a reasonably good approximation
-    # with one assignment we model the gain as constant, and use that to find the most likely
-    # 2nd assignments, then we model the gain as linear, and use that to find the most likely
-    # 3rd assignments, then try to assign all peaks and do a polynomial fit, and check the residuals
-    # to judge the quality of assignment
-
-    #### 1st assignments ####
-    # e0 and ph0 are the first assignment
-    # 1) exclude assignments when the gain is too far from the input `expected_gain`
-    dfgain = (
-        dfe.join(dfph, how="cross")
-        .with_columns(gain0=pl.col("ph0") / pl.col("e0"))
-        .filter(np.abs(pl.col("gain0") - expected_gain) / expected_gain < 0.3)
-    )
-    #### 2nd assignments ####
-    # e1 and ph1 are the 2nd assignment
-    dfg = (
-        dfgain.join(dfgain, how="cross")
-        .rename({"e0_right": "e1", "ph0_right": "ph1"})
-        .drop("e0_ind_right", "ph0_ind_right", "gain0_right")
-    )
-    # 1) keep only assignments with e0<e1 and ph0<ph1 to avoid looking at the same pair in reverse
-    dfg = dfg.filter(pl.col("e0") < pl.col("e1")).filter(pl.col("ph0") < pl.col("ph1"))
-    # 2) the gain slope must be negative
-    dfg = (
-        dfg.with_columns(gain1=pl.col("ph1") / pl.col("e1"))
-        .with_columns(
-            gain_slope=(pl.col("gain1") - pl.col("gain0")) / (pl.col("ph1") - pl.col("ph0"))
-        )
-        .filter(pl.col("gain_slope") < 0)
-    )
-    # 3) the gain slope should not have too large a magnitude
-    dfg = dfg.with_columns(gain_at_0=pl.col("gain0") - pl.col("ph0") * pl.col("gain_slope"))
-    dfg = dfg.with_columns(
-        gain_frac_at_ph30k=(1 + 30000 * pl.col("gain_slope") / pl.col("gain_at_0"))
-    )
-    dfg = dfg.filter(pl.col("gain_frac_at_ph30k") > minimum_gain_fraction_at_ph_30k)
-
-    #### 3rd assignments ####
-    # e2 and ph2 are the 3rd assignment
-    dfg = dfg.join(dfgain.select(e2="e0", ph2="ph0"), how="cross")
-    dfg = dfg.with_columns(
-        gain_at_ph2=pl.col("gain_at_0") + pl.col("gain_slope") * pl.col("ph2")
-    )
-    dfg = dfg.with_columns(e_at_ph2=pl.col("ph2") / pl.col("gain_at_ph2")).filter(
-        pl.col("e1") < pl.col("e2")
-    )
-    # 1) rank 3rd assignments by energy error at ph2 assuming gain = gain_slope*ph+gain_at_0
-    # where gain_slope and gain are calculated from assignments 1 and 2
-    dfg = dfg.with_columns(e_err_at_ph2=pl.col("e_at_ph2") - pl.col("e2")).sort(
-        by=np.abs(pl.col("e_err_at_ph2"))
-    )
-    # 2) return a dataframe downselected to the assignments and the ranking criteria
-    # 3) throw away assignments with large (default 10%) energy errors
-    dfg.select("e0", "ph0", "e1", "ph1", "e2", "ph2", "e_err_at_ph2").filter(
-        np.abs(pl.col("e_err_at_ph2") / pl.col("e2"))
-        < max_fractional_energy_error_3rd_assignment
-    )
-    return (
-        dfe,
-        dfg,
-        dfgain,
-        dfph,
-        expected_gain,
-        max_fractional_energy_error_3rd_assignment,
-        minimum_gain_fraction_at_ph_30k,
-    )
-
-
-@app.cell
-def __(dfg, dfph, e, line_names, np, pl):
-    # now starting from a dataframe with 3 assignments, ranked by err at 3rd assignment
-    # i want to get a quadratic pfit gain
-    # calculate e_pred for each ph
-    # use join_asof to assign each ph to closest e
-    # calcualte residuals
-    assign_e = np.array((dfg[0]["e0"][0], dfg[0]["e1"][0], dfg[0]["e2"][0]))
-    assign_ph = np.array((dfg[0]["ph0"][0], dfg[0]["ph1"][0], dfg[0]["ph2"][0]))
-    assign_gain = assign_ph / assign_e
-    assign_pfit_gain = np.polynomial.Polynomial.fit(assign_ph, assign_gain, deg=2)
-
-
-    def ph2energy(ph):
-        gain = assign_pfit_gain(ph)
-        return ph / gain
-
-
-    def energy2ph(energy):
-        import scipy.optimize
-
-        sol = scipy.optimize.root_scalar(
-            lambda ph: ph2energy(ph) - energy, bracket=[1, 1e5]
-        )
-        assert sol.converged
-        return sol.root
-
-
-    # pred_e = energy2ph(np.array(ph))
-    # dfa = pl.DataFrame({"ph":ph, "pred_e":pred_e})
-    # dfa = dfa.sort(by="pred_e").join_asof(dfe.sort(by="e0"), left_on="pred_e", right_on="e0", strategy="nearest")
-    # dfa
-    pred_ph = [energy2ph(_e) for _e in e]
-    dfa = pl.DataFrame({"e": e, "name": line_names, "pred_ph": pred_ph})
-    dfa = dfa.sort(by="pred_ph").join_asof(
-        dfph.sort(by="ph0"), left_on="pred_ph", right_on="ph0", strategy="nearest"
-    )
-    dfa
-    return (
-        assign_e,
-        assign_gain,
-        assign_pfit_gain,
-        assign_ph,
-        dfa,
-        energy2ph,
-        ph2energy,
-        pred_ph,
-    )
-
-
-@app.cell
-def __(dfa, dfph, mo, moss, np, plt):
-    # now I have a df with an assignment, lets evaluate it further
-    residual_e, pfit_gain = moss.rough_cal.find_pfit_gain_residual(
-        dfa["ph0"].to_numpy(), dfa["e"].to_numpy()
-    )
-    residual_e, pfit_gain
-    result = moss.rough_cal.BestAssignmentPfitGainResult(
-        np.std(residual_e),
-        ph_assigned=dfa["ph0"].to_numpy(),
-        residual_e=residual_e,
-        assignment_inds=dfa["ph0_ind"].to_numpy(),
-        pfit_gain=pfit_gain,
-        energy_target=dfa["e"].to_numpy(),
-        names_target=dfa["name"].to_list(),
-        ph_target=dfph["ph0"].to_numpy(),
-    )
-    result.plot()
-    mo.mpl.interactive(plt.gcf())
-    return pfit_gain, residual_e, result
 
 
 if __name__ == "__main__":
