--- conflicted
+++ resolved
@@ -9,11 +9,6 @@
     from . import parquet_after_ljh_mnkalpha as notebook2
     notebook2.app.run()
 
-<<<<<<< HEAD
-
-@pytest.mark.filterwarnings("UserWarning: Using UFloat objects with std_dev==0 may give unexpected results.")
-=======
->>>>>>> 1e4e5185
 def test_off_ebit():
     from . import off_ebit as notebook
     notebook.app.run()
@@ -24,11 +19,6 @@
     with pytest.raises(Exception):
         notebook.app.run()
 
-<<<<<<< HEAD
-
-@pytest.mark.filterwarnings("UserWarning: Using UFloat objects with std_dev==0 may give unexpected results.")
-=======
->>>>>>> 1e4e5185
 def test_ebit_july2024_from_off():
     from . import ebit_july2024_from_off as notebook
     notebook.app.run()
