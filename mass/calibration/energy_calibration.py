"""
Objects to assist with calibration from pulse heights to absolute energies.

Created on May 16, 2011

@author: fowlerj
"""

__all__ = ['EnergyCalibration']

import numpy as np
import scipy as sp
import h5py

from ..mathstat.interpolate import *

# Some commonly-used standard energy features.
STANDARD_FEATURES = {
   'Gd1' :  97431.0,
   'Gd97':  97431.0,
   'Gd2':  103180.0,
   'Gd103':103180.0,
   'zero': 0.0,

   # The following Kalpha (alpha 1) and Kbeta (beta 1,3) line positions were
   # cross-checked 4 Feb 2014 against Deslattes.
   # Each is named to agree with the name in fluorescence_lines.
   'AlKAlpha': 1486.71,  # __KAlpha refers to K Alpha 1
   'AlKBeta':  1557.6,
   'SiKAlpha': 1739.99,
   'SiKBeta':  1836.0,
   'CaKAlpha': 3691.72,
   'CaKBeta':  4012.76,
   'ScKAlpha': 4090.74,
   'TiKAlpha': 4510.90,
   'TiKBeta':  4931.83,  # http://www.orau.org/ptp/PTP%20Library/library/ptp/x.pdf
   'VKAlpha':  4952.22,
   'VKBeta':   5426.962,  # From L Smale, C Chantler, M Kinnane, J Kimpton, et al., Phys Rev A 87 022512 (2013). http://pra.aps.org/abstract/PRA/v87/i2/e022512
   'CrKAlpha' :5414.805,
   'CrKBeta':  5946.82,
   'MnKAlpha': 5898.801,
   'MnKBeta':  6490.59,
   'FeKAlpha': 6404.01,
   'FeKBeta':  7058.18,
   'CoKAlpha': 6930.378,
   'CoKBeta':  7649.45,
   'NiKAlpha': 7478.252,
   'NiKBeta':  8264.78,
   'CuKAlpha': 8047.823,
   'CuKBeta':  8905.41,

   'TiKEdge':  4966.0,
   'VKEdge':   5465.0,  # defined as peak of derivative from exafs materials.com
   'CrKEdge':  5989.0,
   'MnKEdge':  6539.0,
   'FeKEdge':  7112.0,
   'CoKEdge':  7709.0,
   'NiKEdge':  8333.0,
   'CuKEdge':  8979.0,
   'ZnKEdge':  9659.0,
   # Randy's rare earth metals from Deslattes (Rev Mod Phys vol 75, 2003)
   'RhLl':     2376.55,
   'RhLAlpha2':2692.08,
   'RhLAlpha1':2696.76,
   'RhLBeta1': 2834.44,
   'RhLBeta3': 2915.7,
   'RhLBeta2': 3001.27,
   'RhLGamma1':3143.81,
   'NdLl':     4631.85,
   'NdLAlpha2':5207.7,
   'NdLAlpha1':5230.24,
   'NdLBeta1': 5721.45,
   'NdLBeta3': 5827.80,
   'NdLBeta2': 6091.25,
   'NdLGamma1':6601.16,
   'SmLl':     4990.43,
   'SmLAlpha2':5609.05,
   'SmLAlpha1':5635.97,
   'SmLBeta1': 6204.07,
   'SmLBeta3': 6316.36,
   'SmLBeta2': 6587.17,
   'SmLGamma1':7178.09,
   'TbLl':     5546.81,
   'TbLAlpha2':6238.10,
   'TbLAlpha1':6272.82,
   'TbLBeta1': 6977.80,
   'TbLBeta3': 7096.10,
   'TbLBeta2': 7366.70,
   'TbLGamma1':8101.80,
   'HoLl':     5939.96,
   'HoLAlpha2':6678.48,
   'HoLAlpha1':6719.68,
   'HoLBeta1': 7525.67,
   'HoLBeta3': 7651.8,
   'HoLBeta2': 7911.35,
   'HoLGamma1':8747.2,
}


class EnergyCalibration(object):
    """Object to store information relevant to one detector's absolute energy
    calibration and to offer conversions between pulse height and energy.

    The behavior is governed by the constructor arguments `loglog`, `approximate`,
    and `zerozero` and by the number of data points. The construction-time arguments
    can be changed by calling EnergyCalibration.set_use_approximation() and
    EnergyCalibration.set_curvetype().

    curvetype -- Either a code number in the range [0,len(self.CURVETYPE)) or a
                string from the tuple self.CURVETYPE.

    approximate -- Whether to construct a smoothing spline (minimal curvature
            subject to a condition that chi-squared not be too large). If not,
            curve will be an exact spline in E vs PH, in log(E) vs log(PH), or
            as appropriate to the curvetype.

    The forward conversion from PH to E uses the callable __call__ method or its synonym,
    the method ph2energy.

    The inverse conversion method energy2ph calls Brent's method of root-finding.
    It's probably quite slow compared to a self.ph2energy for an array of equal length.

    All of __call__, ph2energy, and energy2ph should return a scalar when given a
    scalar input, or a matching numpy array when given any sequence as an input.
    """

    CURVETYPE = (
        "loglog",
        "linear",
        "linear+0",
        "gain",
        "invgain",
        "loggain",
        )

<<<<<<< HEAD
    CAL_POINT_DTYPE = np.dtype([("name", np.bytes_, 64),
                                ("ph", np.double),
                                ("energy", np.double),
                                ("dph", np.double),
                                ("de", np.double)])

    def __init__(self, nonlinearity=1.1, curvetype="loglog", approximate=True):
        """Create an EnergyCalibration object for pulse-height-related field.

        Args:
            nonlinearity (float): the exponent N in the default, low-energy limit of
                E \propto (PH)^N.  Typically 1.0 to 1.3 are reasonable.
            curvetype (str or int): one of EnergyCalibration.CURVETYPE.
            approximate (boolean):  Whether to use approximate "smoothing splines". (If not, use splines
                that go exactly through the data.)
=======
    def __init__(self, curvetype="loglog", approximate=True):
        """
        Create an EnergyCalibration object for pulse-height-related field.

        `loglog`  Whether to spline in log(E) vs log(PH) space. (If not, spline E vs PH.)
        `approximate`  Whether to use approximate "smoothing splines". (If not, use splines
                        that go exactly through the data.)
        `zerozero` Whether to force the cal curve to go through (0,0).
>>>>>>> 157ba32d
        """
        self._curvetype = 0
        self.set_curvetype(curvetype)
        self._ph2energy_anon = lambda x: x
        self._ph = np.zeros(0, dtype=np.float)
        self._energies = np.zeros(0, dtype=np.float)
        self._dph = np.zeros(0, dtype=np.float)
        self._de = np.zeros(0, dtype=np.float)
        self._names = []
        self.npts = 0
        self._use_approximation = approximate
        self._model_is_stale = False
        self._e2phwarned = False
        self.nonlinearity = None
        self.set_nonlinearity()

        self.ph2energy = self.__call__

    def __call__(self, pulse_ht):
        """Convert pulse height (or array of pulse heights) <pulse_ht> to energy (in eV).

        Args:
            pulse_ht (float or numpy.array(dtype=numpy.float)): pulse heights in an arbitrary unit.
        """
        if self._model_is_stale:
            self._update_converters()
        return self._ph2energy_anon(pulse_ht)

    # def ph2energy(self, pulse_ht):
    #     """Convert pulse height (or array of pulse heights) <pulse_ht> to energy (in eV).
    #     This is a synonym for self.__call__(...). """
    #     if self._model_is_stale:
    #         self._update_converters()
    #     return self._ph2energy_anon(pulse_ht)

    def energy2ph(self, energy):
        """Convert a single energy `energy` in eV to a pulse height.
        Inverts the _ph2energy_anon function by Brent's method for root finding."""
        if self._model_is_stale:
            self._update_converters()

        def energy_residual(ph, etarget):
            return self._ph2energy_anon(ph) - etarget

        if np.isscalar(energy):
            return sp.optimize.brentq(energy_residual, 1e-6, self._max_ph, args=(energy,))
        elif len(energy) > 10 and not self._e2phwarned:
            print("WARNING: EnergyCalibration.energy2ph can be slow for long inputs.")
            self._e2phwarned = False
        result = [sp.optimize.brentq(energy_residual, 1e-6, self._max_ph, args=(e,)) for e in energy]
        return np.array(result)

    def energy2dedph(self, energy, denergy=1):
        """Calculate the slope between <energy-denergy> and <energy>+<denergy> with two points.
        """
        loe, hie = energy-denergy, energy+denergy
        loph, hiph = self.energy2ph(loe), self.energy2ph(hie)
        return (hie-loe)/(hiph-loph)

    def __str__(self):
        self._update_converters() # To sort the points
        seq = ["EnergyCalibration()"]
        for name, pulse_ht, energy in zip(self._names, self._ph, self._energies):
            seq.append("  energy(ph=%7.2f) --> %9.2f eV (%s)" % (pulse_ht, energy, name))
        return "\n".join(seq)

    def set_nonlinearity(self, powerlaw=1.15):
        """Update the power law index assumed when there's 1 data point and a loglog curve type."""
        if self.curvename() == "loglog" and powerlaw != self.nonlinearity:
            self.nonlinearity = powerlaw
            self._model_is_stale = True

    def set_use_approximation(self, useit):
        """Switch to using (or to NOT using) approximating splines with
        reduced knot count. You can interchange this with adding points, because
        the actual model computation isn't done until the cal curve is called."""
        if useit != self._use_approximation:
            self._use_approximation = useit
            self._model_is_stale = True

    def set_curvetype(self, curvetype):
        if isinstance(curvetype, str):
<<<<<<< HEAD
            curvetype = self.CURVETYPE.index(curvetype.lower())
        assert 0 <= curvetype < len(self.CURVETYPE)
=======
            try:
                curvetype = self.CURVETYPE.index(curvetype.lower())
            except ValueError:
                raise ValueError("EnergyCalibration.CURVETYPE does not contain '%s'"%curvetype)
        assert curvetype >= 0 and curvetype < len(self.CURVETYPE)
>>>>>>> 157ba32d
        if curvetype != self._curvetype:
            self._curvetype = curvetype
            self._model_is_stale = True

    def curvename(self):
        return self.CURVETYPE[self._curvetype]

    def copy(self, new_ph_field=None):
        """Return a deep copy
        """
        ecal = EnergyCalibration()
        ecal.__dict__.update(self.__dict__)
        ecal._names = list(self._names)
        ecal._ph = self._ph.copy()
        ecal._energies = self._energies.copy()
        ecal._dph = self._dph.copy()
        ecal._de = self._de.copy()
        ecal._use_approximation = self._use_approximation
        ecal._model_is_stale = True
        ecal._curvetype = self._curvetype
        return ecal

    def _remove_cal_point_idx(self, idx):
        """Remove calibration point number `idx` from the calibration.
        """
        self._names.pop(idx)
        self._ph = np.hstack((self._ph[:idx], self._ph[idx+1:]))
        self._energies = np.hstack((self._energies[:idx], self._energies[idx+1:]))
        self._dph = np.hstack((self._dph[:idx], self._dph[idx+1:]))
        self._de = np.hstack((self._de[:idx], self._de[idx+1:]))
        self.npts -= 1
        self._model_is_stale = True

    def remove_cal_point_name(self, name):
        """If you don't like calibration point named <name>, this removes it
        """
        idx = self._names.index(name)
        self._remove_cal_point_idx(idx)

    def remove_cal_point_prefix(self, prefix):
        """This removes all cal points whose name starts with <prefix>.  Return number removed."""
        for name in tuple(self._names):
            if name.startswith(prefix):
                self.remove_cal_point_name(name)

    def remove_cal_point_energy(self, energy, de):
<<<<<<< HEAD
        """Remove cal points at energies with <de> of <energy>
        """
        idxs = np.nonzero(np.abs(self._energies-energy) < de)[0]
=======
        "Remove all cal points at energies with <de> of <energy>"
        idxs = np.nonzero(np.abs(self._energies-energy)<de)[0]
>>>>>>> 157ba32d
        for idx in idxs:
            self._remove_cal_point_idx(idx)

    def add_cal_point(self, pht, energy, name="", pht_error=None, e_error=None, overwrite=True):
        """Add a single energy calibration point <pht>, <energy>, where <pht> must be in units
        of the self.ph_field and <energy> is in eV.  <pht_error> is the 1-sigma uncertainty
        on the pulse height.  If None (the default), then assign pht_error = <pht>/1000.
        <e_error> is the 1-sigma uncertainty on the energy itself. If None (the default),
        then assign e_error=<energy>/10^5 (typically 0.05 eV).

        Also, you can call it with <energy> as a string, provided it's the name of a known
        feature appearing in the dictionary mass.energy_calibration.STANDARD_FEATURES.  Thus
        the following are equivalent:

        cal.add_cal_point(12345.6, 5898.801, "Mn Ka1")
        cal.add_cal_point(12456.6, "Mn Ka1")

        Careful!  If you give a name that's already in the list, then this value replaces
        the previous one.  If you do NOT give a name, though, then this will NOT replace
        but will add to any existing points at the same energy.  You can prevent overwriting
        by setting <overwrite>=False.
        """
        self._model_is_stale = True

        # If <energy> is a string and a known spectral feature's name, use it as the name instead
        # Otherwise, it needs to be a numeric type convertible to float.
        if energy in STANDARD_FEATURES:
            name = energy
            energy = STANDARD_FEATURES[name]
        else:
            try:
                energy = float(energy)
            except ValueError:
                raise ValueError("2nd argument must be an energy or a known name" +
                                 " from mass.energy_calibration.STANDARD_FEATURES")

        if pht_error is None:
            pht_error = pht*0.001
        if e_error is None:
            e_error = 0.01  # Assume 0.01 eV error if none given

        update_index = None
        if name != "" and name in self._names:  # Update an existing point by name
            if not overwrite:
                raise ValueError("Calibration point '%s' is already known and overwrite is False" % name)
            update_index = self._names.index(name)

<<<<<<< HEAD
        else:  # Add a new point
=======
        elif self.npts>0 and np.abs(energy-self._energies).min() <= e_error: # Update existing point by energy
            if not overwrite:
                raise ValueError("Calibration point at energy %.2f eV is already known and overwrite is False" % energy)
            update_index = np.abs(energy-self._energies).argmin()

        if update_index is None:   # Add a new point
>>>>>>> 157ba32d
            self._ph = np.hstack((self._ph, pht))
            self._energies = np.hstack((self._energies, energy))
            self._dph = np.hstack((self._dph, pht_error))
            self._de = np.hstack((self._de, e_error))
            self._names.append(name)
        else:
            self._ph[update_index] = pht
            self._energies[update_index] = energy
            self._dph[update_index] = pht_error
            self._de[update_index] = e_error
        self.npts = len(self._ph)

    def _update_converters(self):
        """There is now a change in the set of data points. Change the conversion function."""
        # Sort in ascending energy order
        sortkeys = np.argsort(self._ph)
        self._ph = self._ph[sortkeys]
        self._energies = self._energies[sortkeys]
        self._dph = self._dph[sortkeys]
        self._de = self._de[sortkeys]
        self._names = [self._names[s] for s in sortkeys]
        assert self.npts == len(self._ph)
        assert self.npts == len(self._dph)
        assert self.npts == len(self._energies)
        assert self.npts == len(self._de)
<<<<<<< HEAD

    @property
    def cal_point_phs(self):
        return self._ph

    @property
    def cal_point_energies(self):
        return self._energies

    def _update_converters(self):
        """There is now one (or more) new data points. All the math goes on in this method."""
        assert len(self._ph) == len(self._energies)
        assert len(self._ph) == self.npts
=======
>>>>>>> 157ba32d
        self._max_ph = 2*np.max(self._ph)
        if self._use_approximation and self.npts >= 3:
            self._update_approximators()
        else:
            self._update_exactcurves()
        self._model_is_stale = False

    def _update_approximators(self):
        # Make sure the errors in both dimensions are reasonable (positive)
        if (self._dph <= 0.0).any():
            if (self._dph > 0).any():
                self._dph[self._dph <= 0.0] = self._dph[self._dph > 0].min()
            else:
                self._dph = np.zeros_like(self._dph)
        if (self._de <= 0.0).any():
            if (self._de > 0).any():
                self._de[self._de <= 0.0] = self._de[self._de > 0].min()
            else:
                self._de = np.zeros_like(self._de)

        # Find transformed data. For dy, assume that E and PH errors are uncorrelated.
        ph, dph, e, de = self._ph, self._dph, self._energies, self._de

        if self.curvename() == "loglog":
            self._ph2energy_anon = SmoothingSplineLog(ph, e, de, dph)

        elif self.curvename().startswith("linear"):
            if ("+0" in self.curvename()) and (0.0 not in ph):
                ph = np.hstack([[0], ph])
                e  = np.hstack([[0], e])
                de = np.hstack([[de.min()*0.1], de])
                dph= np.hstack([[dph.min()*0.1], dph])
            self._ph2energy_anon = SmoothingSpline(ph, e, de, dph)

        elif self.curvename() == "gain":
            g = ph/e
            scale = ph.mean()
            dg = g * ((dph/ph)**2+(de/e)**2)**0.5
            self._underlying_spline = SmoothingSpline(ph/scale, g, dg, dph/scale)
            self._ph2energy_anon = lambda p: p/self._underlying_spline(p/scale)
            # Gain curves have a problem: gain<0 screws it all up. Avoid that region.
            trial_phmax = 10*self._ph.max()
            if self._underlying_spline(trial_phmax) > 0:
                self._max_ph = trial_phmax
            else:
                self._max_ph = scale*0.99*sp.optimize.brentq(self._underlying_spline, self._ph.max()/scale, trial_phmax/scale)

        elif self.curvename() == "invgain":
            ig = e/ph
            scale = ph.mean()
            dg = ig * ((dph/ph)**2+(de/e)**2)**0.5
            self._underlying_spline = SmoothingSpline(ph/scale, ig, dg, dph/scale)
            self._ph2energy_anon = lambda p: p*self._underlying_spline(p/scale)

        elif self.curvename() == "loggain":
            lg = np.log(ph/e)
            dlg = ((dph/ph)**2+(de/e)**2)**0.5
            scale = ph.mean()
            self._underlying_spline = SmoothingSpline(ph/scale, lg, dlg, dph/scale)
            self._ph2energy_anon = lambda p: p*np.exp(-self._underlying_spline(p/scale))

    def _update_exactcurves(self):
        """Update the E(P) curve assume exact interpolation of calibration data."""
        # Choose proper curve/interpolating function object
        # For N=0 points, in the absence of any information at all, we just let E = PH.
        # For N=1 points, use E proportional to PH (or if loglog curve, then a power law of the assumed nonlinearity).
        # For N>1 points, use the chosen curve type (but for N=2, recall that the spline will be a line).
        if self.npts <= 0:
            self._ph2energy_anon = lambda p: p

        elif self.npts == 1:
            p1 = self._ph[0]
            e1 = self._energies[0]
<<<<<<< HEAD
            self._ph2energy_anon = lambda p: e1*(p/p1)**self.nonlinearity

        elif self.npts == 2:
            p1, p2 = self._ph
            e1, e2 = self._energies
            self.nonlinearity = np.log(e2/e1) / np.log(p2/p1)
            self._ph2energy_anon = lambda p: e1*(p/p1)**self.nonlinearity
=======
            if self.curvename() == "loglog":
                self._ph2energy_anon = lambda p: e1*(p/p1)**self.nonlinearity
            else:
                self._ph2energy_anon = lambda p: p*(e1/p1)
>>>>>>> 157ba32d

        elif self.curvename() == "loglog":
            x = np.log(self._ph)
            y = np.log(self._energies)
            self._x2yfun = CubicSpline(x, y)
            self._ph2energy_anon = lambda p: np.exp(self._x2yfun(np.log(p)))

        elif self.curvename().startswith("linear"):
            x = self._ph
            y = self._energies
            if ("+0" in self.curvename()) and (0.0 not in x):
                x = np.hstack(([0], x))
                y = np.hstack(([0], y))
            self._ph2energy_anon = CubicSpline(x, y)

        elif self.curvename() == "gain":
            x = self._ph
            y = x/self._energies
            self._underlying_spline = CubicSpline(x, y)
            self._ph2energy_anon = lambda p: p/self._underlying_spline(p)
            # Gain curves have a problem: gain<0 screws it all up. Avoid that region.
            trial_phmax = 10*self._ph.max()
            if self._underlying_spline(trial_phmax) > 0:
                self._max_ph = trial_phmax
            else:
                self._max_ph = 0.99*sp.optimize.brentq(self._underlying_spline, 0, trial_phmax)

        elif self.curvename() == "invgain":
            x = self._ph
            y = self._energies/x
            self._underlying_spline = CubicSpline(x, y)
            self._ph2energy_anon = lambda p: p*self._underlying_spline(p)

        elif self.curvename() == "loggain":
            x = self._ph
            y = np.log(x/self._energies)
            self._underlying_spline = CubicSpline(x, y)
            self._ph2energy_anon = lambda p: p*np.exp(-self._underlying_spline(p))

    def name2ph(self, name):
        """Convert a named energy feature to pulse height"""
        energy = STANDARD_FEATURES[name]
        return self.energy2ph(energy)

<<<<<<< HEAD
    def plot(self, axis=None, ph_rescale_power=0.0, color='blue', markercolor='red'):
        """Plot the energy calibration function using pylab.  If <axis> is None,
        a new pylab.subplot(111) will be used.  Otherwise, axis should be a
        pylab.Axes object to plot onto.
=======

    def plot(self, axis=None, ph_rescale_power=0.0, color="blue", markercolor="red"):
        self._plot(axis, color, markercolor, plottype="linear", rescale=ph_rescale_power)
>>>>>>> 157ba32d

    def plotgain(self, axis=None, color="blue", markercolor="red"):
        self._plot(axis, color, markercolor, plottype="gain")

    def plotinvgain(self, axis=None, color="blue", markercolor="red"):
        self._plot(axis, color, markercolor, plottype="invgain")

    def plotloggain(self, axis=None, color="blue", markercolor="red"):
        self._plot(axis, color, markercolor, plottype="loggain")

    def _plot(self, axis=None, color="blue", markercolor="red", plottype="gain", rescale=0.0):
        import pylab
        if axis is None:
            pylab.clf()
            axis = pylab.subplot(111)
            axis.set_xlim([0, self._ph.max()*1.1])
            ymax = 0.0
            ymin = 1e99
        else:
            ymin, ymax = axis.get_ylim()

        # Plot smooth curve
        pht = np.linspace(self._ph.max()*.001, self._ph.max()*1.1, 1000)
        smoothgain = pht / self(pht)
        gains = self._ph / self._energies
        if plottype=="linear":
            if rescale == 0.0:
                axis.plot(pht, self(pht), color=color)
                y = self._energies
                axis.set_ylabel("Energy (eV)")
                axis.set_title("Energy calibration curve")
            else:
                axis.plot(pht, self(pht) / (pht**rescale), color=color)
                y = self._energies / (self._ph**rescale)
                axis.set_ylabel("Energy (eV) / PH^%.4f"%rescale)
                axis.set_title("Energy calibration curve, scaled by %.4f power of PH"%rescale)
        elif plottype=="gain":
            axis.plot(pht, smoothgain, color=color)
            y = gains
            axis.set_ylabel("Gain (PH/eV)")
            axis.set_title("Energy calibration curve, gain")
        elif plottype == "invgain":
            axis.plot(pht, 1.0/smoothgain, color=color)
            y = 1.0/gains
            axis.set_ylabel("Inverse Gain (eV/PH)")
            axis.set_title("Energy calibration curve, inverse gain")
        elif plottype == "loggain":
            axis.plot(pht, np.log(smoothgain), color=color)
            y = np.log(gains)
            axis.set_ylabel("Log Gain log(eV/PH)")
            axis.set_title("Energy calibration curve, log gain")
        else:
            raise ValueError("plottype must be one of ('linear', 'gain','loggain','invgain').")
        dy = (self._de/self._energies) * y

        # Plot and label cal points
<<<<<<< HEAD
        if ph_rescale_power == 0.0:
            axis.errorbar(self._ph, self._energies, yerr=self._de, xerr=self._dph, fmt='o',
                          mec='black', mfc=markercolor, capsize=0)
        else:
            yscale = 1.0/(self._ph**ph_rescale_power)
            dy = np.sqrt(self._de**2 + (self._dph*ph_rescale_power)**2)
            axis.errorbar(self._ph, self._energies*yscale, yerr=dy*yscale,
                          xerr=self._dph, fmt='or', capsize=0)
        for pht, name in zip(self._ph, self._names):
            axis.text(pht, self(pht)/pht**ph_rescale_power, name+'  ', ha='right')

        axis.grid(True)
        axis.set_xlabel("Pulse height")
        if ph_rescale_power == 0.0:
            axis.set_ylabel("Energy (eV)")
            axis.set_title("Energy calibration curve")
        else:
            axis.set_ylabel("Energy (eV) / PH^%.4f" % ph_rescale_power)
            axis.set_title("Energy calibration curve, scaled by %.4f power of PH" % ph_rescale_power)
=======
        axis.errorbar(self._ph, y, yerr=dy, xerr=self._dph, fmt='o', capsize=0, mfc=markercolor)
        for pht, name, thisy in zip(self._ph, self._names, y):
            axis.text(pht, thisy, name+'  ', ha='right')

        axis.grid(True)
        axis.set_xlabel("Pulse height")
        yrange = y.max()-y.min()
        if yrange <= 0:
            yrange = y.max()
        if yrange <= 0:
            yrange = 1.0
        ymax = max(ymax, y.max()+yrange*0.25)
        ymin = min(ymin, y.min()-yrange*0.25)
        axis.set_ylim([ymin, ymax])
>>>>>>> 157ba32d

    def drop_one_errors(self):
        """For each calibration point, calculate the difference between the 'correct' energy
        and the energy predicted by creating a calibration without that point and using
        ph2energy to calculate the predicted energy, return energies, drop_one_energy_diff"""
        drop_one_energy_diff = np.zeros(self.npts)
        for i in range(self.npts):
            drop_one_energy, drop_one_pulseheight = self._energies[i], self._ph[i]
            cal2 = self.copy()
            cal2._remove_cal_point_idx(i)
            predicted_energy = cal2.ph2energy(drop_one_pulseheight)
            drop_one_energy_diff[i] = predicted_energy-drop_one_energy
        perm = np.argsort(self._energies)
        return self._energies[perm], drop_one_energy_diff[perm]

    def save_to_hdf5(self, hdf5_group, name):
        if name in hdf5_group:
            del hdf5_group[name]

        cal_data = np.zeros(self._ph.shape, dtype=self.CAL_POINT_DTYPE)
        cal_data['name'] = [name.encode() for name in self._names]
        cal_data['ph'] = self._ph
        cal_data['energy'] = self._energies
        cal_data['dph'] = self._dph
        cal_data['de'] = self._de

        cal_dataset = hdf5_group.create_dataset(name, self._ph.shape, self.CAL_POINT_DTYPE, cal_data)
        cal_dataset.attrs['nonlinearity'] = self.nonlinearity
        cal_dataset.attrs['curvetype'] = self.CURVETYPE[self._curvetype]
        cal_dataset.attrs['approximate'] = self._use_approximation

    @classmethod
    def load_from_hdf5(cls, hdf5_group, name):
        cal_dataset = hdf5_group[name]
        cal = EnergyCalibration(cal_dataset.attrs['nonlinearity'],
                                cal_dataset.attrs['curvetype'],
                                cal_dataset.attrs['approximate'])

        for name, ph, e, dph, de in cal_dataset:
            cal.add_cal_point(ph, e, name.decode(), dph, de)

        return cal<|MERGE_RESOLUTION|>--- conflicted
+++ resolved
@@ -6,11 +6,8 @@
 @author: fowlerj
 """
 
-__all__ = ['EnergyCalibration']
-
 import numpy as np
 import scipy as sp
-import h5py
 
 from ..mathstat.interpolate import *
 
@@ -133,7 +130,6 @@
         "loggain",
         )
 
-<<<<<<< HEAD
     CAL_POINT_DTYPE = np.dtype([("name", np.bytes_, 64),
                                 ("ph", np.double),
                                 ("energy", np.double),
@@ -149,16 +145,6 @@
             curvetype (str or int): one of EnergyCalibration.CURVETYPE.
             approximate (boolean):  Whether to use approximate "smoothing splines". (If not, use splines
                 that go exactly through the data.)
-=======
-    def __init__(self, curvetype="loglog", approximate=True):
-        """
-        Create an EnergyCalibration object for pulse-height-related field.
-
-        `loglog`  Whether to spline in log(E) vs log(PH) space. (If not, spline E vs PH.)
-        `approximate`  Whether to use approximate "smoothing splines". (If not, use splines
-                        that go exactly through the data.)
-        `zerozero` Whether to force the cal curve to go through (0,0).
->>>>>>> 157ba32d
         """
         self._curvetype = 0
         self.set_curvetype(curvetype)
@@ -172,7 +158,7 @@
         self._use_approximation = approximate
         self._model_is_stale = False
         self._e2phwarned = False
-        self.nonlinearity = None
+        self.nonlinearity = nonlinearity
         self.set_nonlinearity()
 
         self.ph2energy = self.__call__
@@ -219,7 +205,7 @@
         return (hie-loe)/(hiph-loph)
 
     def __str__(self):
-        self._update_converters() # To sort the points
+        self._update_converters()  # To sort the points
         seq = ["EnergyCalibration()"]
         for name, pulse_ht, energy in zip(self._names, self._ph, self._energies):
             seq.append("  energy(ph=%7.2f) --> %9.2f eV (%s)" % (pulse_ht, energy, name))
@@ -241,16 +227,12 @@
 
     def set_curvetype(self, curvetype):
         if isinstance(curvetype, str):
-<<<<<<< HEAD
-            curvetype = self.CURVETYPE.index(curvetype.lower())
-        assert 0 <= curvetype < len(self.CURVETYPE)
-=======
             try:
                 curvetype = self.CURVETYPE.index(curvetype.lower())
             except ValueError:
-                raise ValueError("EnergyCalibration.CURVETYPE does not contain '%s'"%curvetype)
-        assert curvetype >= 0 and curvetype < len(self.CURVETYPE)
->>>>>>> 157ba32d
+                raise ValueError("EnergyCalibration.CURVETYPE does not contain '%s'" % curvetype)
+        assert 0 <= curvetype < len(self.CURVETYPE)
+
         if curvetype != self._curvetype:
             self._curvetype = curvetype
             self._model_is_stale = True
@@ -297,14 +279,10 @@
                 self.remove_cal_point_name(name)
 
     def remove_cal_point_energy(self, energy, de):
-<<<<<<< HEAD
         """Remove cal points at energies with <de> of <energy>
         """
         idxs = np.nonzero(np.abs(self._energies-energy) < de)[0]
-=======
-        "Remove all cal points at energies with <de> of <energy>"
-        idxs = np.nonzero(np.abs(self._energies-energy)<de)[0]
->>>>>>> 157ba32d
+
         for idx in idxs:
             self._remove_cal_point_idx(idx)
 
@@ -352,16 +330,12 @@
                 raise ValueError("Calibration point '%s' is already known and overwrite is False" % name)
             update_index = self._names.index(name)
 
-<<<<<<< HEAD
-        else:  # Add a new point
-=======
-        elif self.npts>0 and np.abs(energy-self._energies).min() <= e_error: # Update existing point by energy
+        elif self.npts > 0 and np.abs(energy-self._energies).min() <= e_error: # Update existing point by energy
             if not overwrite:
                 raise ValueError("Calibration point at energy %.2f eV is already known and overwrite is False" % energy)
             update_index = np.abs(energy-self._energies).argmin()
 
         if update_index is None:   # Add a new point
->>>>>>> 157ba32d
             self._ph = np.hstack((self._ph, pht))
             self._energies = np.hstack((self._energies, energy))
             self._dph = np.hstack((self._dph, pht_error))
@@ -387,7 +361,6 @@
         assert self.npts == len(self._dph)
         assert self.npts == len(self._energies)
         assert self.npts == len(self._de)
-<<<<<<< HEAD
 
     @property
     def cal_point_phs(self):
@@ -401,8 +374,7 @@
         """There is now one (or more) new data points. All the math goes on in this method."""
         assert len(self._ph) == len(self._energies)
         assert len(self._ph) == self.npts
-=======
->>>>>>> 157ba32d
+
         self._max_ph = 2*np.max(self._ph)
         if self._use_approximation and self.npts >= 3:
             self._update_approximators()
@@ -476,7 +448,6 @@
         elif self.npts == 1:
             p1 = self._ph[0]
             e1 = self._energies[0]
-<<<<<<< HEAD
             self._ph2energy_anon = lambda p: e1*(p/p1)**self.nonlinearity
 
         elif self.npts == 2:
@@ -484,12 +455,6 @@
             e1, e2 = self._energies
             self.nonlinearity = np.log(e2/e1) / np.log(p2/p1)
             self._ph2energy_anon = lambda p: e1*(p/p1)**self.nonlinearity
-=======
-            if self.curvename() == "loglog":
-                self._ph2energy_anon = lambda p: e1*(p/p1)**self.nonlinearity
-            else:
-                self._ph2energy_anon = lambda p: p*(e1/p1)
->>>>>>> 157ba32d
 
         elif self.curvename() == "loglog":
             x = np.log(self._ph)
@@ -534,16 +499,8 @@
         energy = STANDARD_FEATURES[name]
         return self.energy2ph(energy)
 
-<<<<<<< HEAD
-    def plot(self, axis=None, ph_rescale_power=0.0, color='blue', markercolor='red'):
-        """Plot the energy calibration function using pylab.  If <axis> is None,
-        a new pylab.subplot(111) will be used.  Otherwise, axis should be a
-        pylab.Axes object to plot onto.
-=======
-
     def plot(self, axis=None, ph_rescale_power=0.0, color="blue", markercolor="red"):
-        self._plot(axis, color, markercolor, plottype="linear", rescale=ph_rescale_power)
->>>>>>> 157ba32d
+        self._plot(axis, color, markercolor, plottype="linear", ph_rescale_power=ph_rescale_power)
 
     def plotgain(self, axis=None, color="blue", markercolor="red"):
         self._plot(axis, color, markercolor, plottype="gain")
@@ -554,7 +511,7 @@
     def plotloggain(self, axis=None, color="blue", markercolor="red"):
         self._plot(axis, color, markercolor, plottype="loggain")
 
-    def _plot(self, axis=None, color="blue", markercolor="red", plottype="gain", rescale=0.0):
+    def _plot(self, axis=None, color="blue", markercolor="red", plottype="gain", ph_rescale_power=0.0):
         import pylab
         if axis is None:
             pylab.clf()
@@ -569,18 +526,18 @@
         pht = np.linspace(self._ph.max()*.001, self._ph.max()*1.1, 1000)
         smoothgain = pht / self(pht)
         gains = self._ph / self._energies
-        if plottype=="linear":
-            if rescale == 0.0:
+        if plottype == "linear":
+            if ph_rescale_power == 0.0:
                 axis.plot(pht, self(pht), color=color)
                 y = self._energies
                 axis.set_ylabel("Energy (eV)")
                 axis.set_title("Energy calibration curve")
             else:
-                axis.plot(pht, self(pht) / (pht**rescale), color=color)
-                y = self._energies / (self._ph**rescale)
-                axis.set_ylabel("Energy (eV) / PH^%.4f"%rescale)
-                axis.set_title("Energy calibration curve, scaled by %.4f power of PH"%rescale)
-        elif plottype=="gain":
+                axis.plot(pht, self(pht) / (pht**ph_rescale_power), color=color)
+                y = self._energies / (self._ph**ph_rescale_power)
+                axis.set_ylabel("Energy (eV) / PH^%.4f" % ph_rescale_power)
+                axis.set_title("Energy calibration curve, scaled by %.4f power of PH" % ph_rescale_power)
+        elif plottype == "gain":
             axis.plot(pht, smoothgain, color=color)
             y = gains
             axis.set_ylabel("Gain (PH/eV)")
@@ -600,7 +557,6 @@
         dy = (self._de/self._energies) * y
 
         # Plot and label cal points
-<<<<<<< HEAD
         if ph_rescale_power == 0.0:
             axis.errorbar(self._ph, self._energies, yerr=self._de, xerr=self._dph, fmt='o',
                           mec='black', mfc=markercolor, capsize=0)
@@ -620,22 +576,6 @@
         else:
             axis.set_ylabel("Energy (eV) / PH^%.4f" % ph_rescale_power)
             axis.set_title("Energy calibration curve, scaled by %.4f power of PH" % ph_rescale_power)
-=======
-        axis.errorbar(self._ph, y, yerr=dy, xerr=self._dph, fmt='o', capsize=0, mfc=markercolor)
-        for pht, name, thisy in zip(self._ph, self._names, y):
-            axis.text(pht, thisy, name+'  ', ha='right')
-
-        axis.grid(True)
-        axis.set_xlabel("Pulse height")
-        yrange = y.max()-y.min()
-        if yrange <= 0:
-            yrange = y.max()
-        if yrange <= 0:
-            yrange = 1.0
-        ymax = max(ymax, y.max()+yrange*0.25)
-        ymin = min(ymin, y.min()-yrange*0.25)
-        axis.set_ylim([ymin, ymax])
->>>>>>> 157ba32d
 
     def drop_one_errors(self):
         """For each calibration point, calculate the difference between the 'correct' energy
