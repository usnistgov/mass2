--- conflicted
+++ resolved
@@ -1959,15 +1959,9 @@
             frac = (filtval[use]-ph[b])/(ph[b+1]-ph[b])
             filtval[use] += frac*corr[b+1, use] + (1-frac)*corr[b, use]
         self.p_filt_value_phc[:] = filtval
-<<<<<<< HEAD
-        print 'Channel %3d phase corrected using %2d peaks. MAD-based correction size: %.2f'%(
-            self.channum, NC, mass.mathstat.robust.median_abs_dev(filtval[good] -
-                                                              self.p_filt_value_dc[good], True))
-=======
         print('Channel %3d phase corrected. MAD-based correction size: %.2f' % (
             self.channum, mass.mathstat.robust.median_abs_dev(filtval[good] -
                                                               self.p_filt_value_dc[good], True)))
->>>>>>> 5e94f2f3
         self.phase_corrections = corrections
         return corrections
 
