--- conflicted
+++ resolved
@@ -27,11 +27,8 @@
         ph = np.random.randn(10000)+7000
         ph = np.hstack((ph, np.random.randn(5000)+4000))
         ph = np.hstack((ph, np.random.randn(1000)+1000))
-<<<<<<< HEAD
         local_maxima, _ = find_local_maxima(ph, 10)
-=======
         local_maxima, _peak_heights = find_local_maxima(ph,10)
->>>>>>> 0eb1edde
         rounded = np.round(local_maxima)
         self.assertTrue(all(rounded[:3] == np.array([7000, 4000, 1000])))
 
@@ -90,13 +87,8 @@
         e = np.array(e)
         e = e[e > 0]   # The wide-tailed distributions will occasionally produce negative e. Bad!
         ph = 2*e**0.9
-<<<<<<< HEAD
-        smoothing_res_ph = 20
-        lm, _ = find_local_maxima(ph, smoothing_res_ph)
-=======
         smoothing_res_ph=20
         lm, _lm_heights = find_local_maxima(ph, smoothing_res_ph)
->>>>>>> 0eb1edde
         line_names = ["MnKAlpha", "MnKBeta", "CuKAlpha", "TiKAlpha", "FeKAlpha"]
 
         names_e, energies_opt, ph_opt = find_opt_assignment(lm, line_names)
