--- conflicted
+++ resolved
@@ -78,7 +78,6 @@
         self.assertTrue("/a/b/c/d_chan3.ljh" in out)
         self.assertTrue("/a/b/c/d_chan3.noi" in outnoi)
 
-<<<<<<< HEAD
     def test_ljh_basename_channum(self):
         basename = "/a/b/c/d"
         bname = basename+"_chan%d.ljh"
@@ -102,7 +101,6 @@
         for x,y in zip(rnames, snames):
             self.assertEqual(x,y)
 
-=======
->>>>>>> f4a2e215
+
 if __name__ == '__main__':
     ut.main()