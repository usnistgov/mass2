--- conflicted
+++ resolved
@@ -207,15 +207,6 @@
         raw2 = ds.data
         self.assertTrue(np.all(rawinv == raw2))
 
-<<<<<<< HEAD
-    def test_noncontinuous_noise(self):
-        "Test for issue 157: failure when noise_is_continuous=False"
-        src_name = 'src/mass/regression_test/regress_chan1.ljh'
-        noi_name = 'src/mass/regression_test/regress_chan1.noi'
-        data = mass.TESGroup(src_name, noi_name, noise_is_continuous=False)
-        ds = data.channel[1]
-        ds.compute_noise_spectra()
-=======
     def test_issue156(self):
         "Make sure phase_correct works when there are too few valid bins of pulse height"
         data = self.load_data()
@@ -235,7 +226,14 @@
             if ds.channum not in data.good_channels:
                 raise ValueError("Failed issue156 test with %d valid bins (lowestbin=%d)" %
                                  (NBINS-lowestbin, lowestbin))
->>>>>>> cbe2e6ab
+
+    def test_noncontinuous_noise(self):
+        "Test for issue 157: failure when noise_is_continuous=False"
+        src_name = 'src/mass/regression_test/regress_chan1.ljh'
+        noi_name = 'src/mass/regression_test/regress_chan1.noi'
+        data = mass.TESGroup(src_name, noi_name, noise_is_continuous=False)
+        ds = data.channel[1]
+        ds.compute_noise_spectra()
 
 
 class TestTESHDF5Only(ut.TestCase):
