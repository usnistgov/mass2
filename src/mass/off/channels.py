import mass
import off
import collections
import os

import numpy as np
import pylab as plt
import progress.bar
import inspect
import fastdtw
import h5py
import shutil


class ExperimentStateFile():
    def __init__(self, filename=None, offFilename=None, excludeStates="auto"):
        """
        excludeStates - when "auto" it either exclude no states when START is the only state or or excludes START, END and IGNORE
        otherwise pass a list of states to exclude
        """
        if filename is not None:
            self.filename = filename
        elif offFilename is not None:
            self.filename = self.experimentStateFilenameFromOffFilename(offFilename)
        else:
            raise Exception("provide filename or offFilename")
        self.excludeStates = excludeStates
        self.parse_start = 0
        self.allLabels = []
        self.unixnanos = np.zeros(0)
        self.parse()
<<<<<<< HEAD
        self.labelAliasesDict = {} # map unaliasedLabels to aliasedLabels
        self._statesDictCalculated = False
=======
        self.labelAliasesDict = {}  # map unaliasedLabels to aliasedLabels
>>>>>>> 098f6720

    def experimentStateFilenameFromOffFilename(self, offFilename):
        basename, channum = mass.ljh_util.ljh_basename_channum(offFilename)
        return basename+"_experiment_state.txt"

    def parse(self):
        with open(self.filename, "r") as f:
            f.seek(self.parse_start) # if we call parse a second time, we want to add states rather than reparse the whole file
            lines = f.readlines()
            parse_end = f.tell()
        if self.parse_start == 0:
            header_line = lines[0]
            if header_line[0] != "#":
                raise Exception("first line should start with #, was %s" % header_line)
            lines = lines[1:]
            if len(lines) == 0:
                raise Exception("zero lines after header in file")
        if len(lines) == 0:
            return # no new states    
        unixnanos = []
        labels = []
        for line in lines:
            a, b = line.split(",")
            a = a.strip()
            b = b.strip()
            unixnano = int(a)
            label = b
            unixnanos.append(unixnano)
            labels.append(label)
        self.allLabels += labels
        self.unixnanos = np.hstack([self.unixnanos, np.array(unixnanos)])
        self.unaliasedLabels = self.applyExcludesToLabels(self.allLabels)
        self.parse_start = parse_end # next call to parse, start from here

    def calculateAutoExcludes(self):
        if len(self.allLabels) == 1:
            return []
        else:
            return ["START", "END", "STOP", "IGNORE"]

    def applyExcludesToLabels(self, allLabels):
        if self.excludeStates == "auto":
            self.excludeStates = self.calculateAutoExcludes()
        return [label for label in self.allLabels if label not in self.excludeStates]

    def calcStatesDict(self, unixnanos, statesDict = None, i0_allLabels = 0, i0_unixnanos = 0):
        """
<<<<<<< HEAD
        calculate statesDict, a dictionary mapping state name to EITHER a slice OR a boolean array with length equal to unixnanos
        slices are used for unique states, boolean arrays are used for repeated states
        when updating pass in the existing statesDict and i0 must be the first label in allLabels that wasn't used to calculate the existing statesDict
        """
        if statesDict is None:
            statesDict = collections.OrderedDict()
        inds = np.searchsorted(unixnanos, self.unixnanos[i0_allLabels:])+i0_unixnanos
        if len(statesDict.keys()) > 0: # the state that was active last time calcStatesDict was called may need special handling
            assert i0_allLabels>0
            for k in statesDict.keys():
                last_key = k
            s = statesDict[last_key]
            s2 = slice(s.start, inds[0])
            statesDict[k] = s2
        for i, label in enumerate(self.allLabels[i0_allLabels:]): # iterate over self.allLabels because it corresponds to self.unixnanos
            if label not in self.unaliasedLabels:
                continue
            aliasedLabel = self.labelAliasesDict.get(label, label)
            if aliasedLabel in statesDict:
                # this label is not unique, use a bool index
                v = statesDict[aliasedLabel]
                if isinstance(v, np.ndarray):
                    if len(v) == len(unixnanos): # the bool index is already the correct length
                        bool_index = v
                    elif len(v) < len(unixnanos): # the bool index needs to be longer
                        bool_index = np.zeros(len(unixnanos), dtype="bool")
                        bool_index[:length(v)]=v
                    else:
                        raise Exception("should not be possible to have len(v)={}>len(unixnanos)={}".format(len(v), len(unixnanos)))
                elif isinstance(v, slice): # if we've seen this state once before, we would have a slice
                    bool_index = np.zeros(len(unixnanos), dtype="bool")
                    bool_index[v]=True
                    if i+1 == len(self.allLabels):
                        bool_index[inds[i]:len(unixnanos)] = True
                    else:
                        bool_index[inds[i]:inds[i+1]] = True
                else:
                    raise Exception("v should be a slice or another bool index, v is a {} for label={}, aliasedlabel={}".format(type(v), label, unaliasedLabel))
                statesDict[aliasedLabel] = bool_index
            else: # this state is unique, use a slice
=======
        calculate statesDict, a dictionary mapping state name to EITHER a slice OR a boolean array with length
        equal to unixnanos. Slices are used for unique states; boolean arrays are used for repeated states.
        """
        statesDict = collections.OrderedDict()
        inds = np.searchsorted(unixnanos, self.unixnanos)
        # iterate over self.allLabels because it corresponds to self.unixnanos
        for i, label in enumerate(self.allLabels):
            if label not in self.unaliasedLabels:
                continue
            aliasedLabel = self.labelAliasesDict.get(label, label)
            if self.unaliasedLabels.count(label) == 1:  # this label is unique
>>>>>>> 098f6720
                if i+1 == len(self.allLabels):
                    statesDict[aliasedLabel] = slice(inds[i], len(unixnanos))
                else:
                    statesDict[aliasedLabel] = slice(inds[i], inds[i+1])
<<<<<<< HEAD
        self._statesDictCalculated = True
        assert(len(statesDict)==len(self.unaliasedLabels))
=======
            else:  # this state is repeated
                if labaliasedLabelel not in statesDict:
                    statesDict[aliasedLabel] = np.zeros(len(unixnanos), dtype="bool")
                if i+1 == len(self.allLabels):
                    statesDict[aliasedLabel][inds[i]:len(unixnanos)] = True
                else:
                    statesDict[aliasedLabel][inds[i]:inds[i+1]] = True
        self._statesDictCalculatedToIndex = i
        self._statesDictCalculatedToUnixnanosLen = len(unixnanos)
        assert(len(statesDict) == len(self.unaliasedLabels))
>>>>>>> 098f6720
        return statesDict

    def __repr__(self):
        return "ExperimentStateFile: "+self.filename

    def aliasState(self, unaliasedLabel, aliasedLabel):
        if self._statesDictCalculated:
            raise Exception("call aliasState before calculating or re-calculating statesDict")
        self.labelAliasesDict[unaliasedLabel] = aliasedLabel

    @property
    def labels(self):
        return [self.labelAliasesDict.get(label, label) for label in self.unaliasedLabels]


def annotate_lines(axis, labelLines, labelLines_color2=[], color1="k", color2="r"):
    """Annotate plot on axis with line names.
    labelLines -- eg ["MnKAlpha","TiKBeta"] list of keys of STANDARD_FEATURES
    labelLines_color2 -- optional,eg ["MnKAlpha","TiKBeta"] list of keys of STANDARD_FEATURES
    color1 -- text color for labelLines
    color2 -- text color for labelLines_color2
    """
    n = len(labelLines)+len(labelLines_color2)
    yscale = plt.gca().get_yscale()
    for (i, labelLine) in enumerate(labelLines):
        energy = mass.STANDARD_FEATURES[labelLine]
        if yscale == "linear":
            axis.annotate(labelLine, (energy, (1+i)*plt.ylim()
                                      [1]/float(1.5*n)), xycoords="data", color=color1)
        elif yscale == "log":
            axis.annotate(labelLine, (energy, np.exp(
                (1+i)*np.log(plt.ylim()[1])/float(1.5*n))), xycoords="data", color=color1)
    for (j, labelLine) in enumerate(labelLines_color2):
        energy = mass.STANDARD_FEATURES[labelLine]
        if yscale == "linear":
            axis.annotate(labelLine, (energy, (2+i+j)*plt.ylim()
                                      [1]/float(1.5*n)), xycoords="data", color=color2)
        elif yscale == "log":
            axis.annotate(labelLine, (energy, np.exp(
                (2+i+j)*np.log(plt.ylim()[1])/float(1.5*n))), xycoords="data", color=color2)


class DriftCorrection():
    version = 1

    def __init__(self, indicatorName, uncorrectedName, medianIndicator, slope):
        self.indicatorName = indicatorName
        self.uncorrectedName = uncorrectedName
        self.medianIndicator = medianIndicator
        self.slope = slope

    def apply(self, indicator, uncorrected):
        gain = 1+(indicator-self.medianIndicator)*self.slope
        return gain*uncorrected

    def toHDF5(self, hdf5_group, name="driftCorrection"):
        hdf5_group["{}/indicatorName".format(name)] = self.indicatorName
        hdf5_group["{}/uncorrectedName".format(name)] = self.uncorrectedName
        hdf5_group["{}/medianIndicator".format(name)] = self.medianIndicator
        hdf5_group["{}/slope".format(name)] = self.slope
        hdf5_group["{}/version".format(name)] = self.version

    @classmethod
    def fromHDF5(cls, hdf5_group, name="driftCorrection"):
        indicatorName = hdf5_group["{}/indicatorName".format(name)].value
        uncorrectedName = hdf5_group["{}/uncorrectedName".format(name)].value
        medianIndicator = hdf5_group["{}/medianIndicator".format(name)].value
        slope = hdf5_group["{}/slope".format(name)].value
        version = hdf5_group["{}/version".format(name)].value
        assert(version == cls.version)
        return cls(indicatorName, uncorrectedName, medianIndicator, slope)

    def __eq__(self, other):
        """Overrides the default implementation"""
        if isinstance(other, DriftCorrection):
            return self.__dict__ == other.__dict__
        else:
            return False


class GroupLooper(object):
    """A mixin class to allow ChannelGroup objects to hold methods that loop over
    their constituent channels. (Has to be a mixin, in order to break the import
    cycle that would otherwise occur.)"""
    pass


def add_group_loop(method):
    """Add MicrocalDataSet method `method` to GroupLooper (and hence, to TESGroup).

    This is a decorator to add before method definitions inside class MicrocalDataSet.
    Usage is:

    class MicrocalDataSet(...):
        ...

        @add_group_loop
        def awesome_fuction(self, ...):
            ...
    """
    method_name = method.__name__

    def wrapper(self, *args, **kwargs):
        bar = SilenceBar(method_name, max=len(self.offFileNames), silence=not self.verbose)
        rethrow = kwargs.pop("_rethrow", False)
        returnVals = collections.OrderedDict()
        for (channum, ds) in self.items():
            try:
                z = method(ds, *args, **kwargs)
                returnVals[channum] = z
            except KeyboardInterrupt as e:
                raise(e)
            except Exception as e:
                ds.markBad("{} during {}".format(e, method_name), e)
                if rethrow:
                    raise
            bar.next()
        bar.finish()
        return returnVals
    wrapper.__name__ = method_name

    # Generate a good doc-string.
    lines = ["Loop over self, calling the %s(...) method for each channel." % method_name]
    lines.append("pass _rethrow=True to see stacktrace from first error")
    arginfo = inspect.getargspec(method)
    argtext = inspect.formatargspec(*arginfo)
    if method.__doc__ is None:
        lines.append("\n%s%s has no docstring" % (method_name, argtext))
    else:
        lines.append("\n%s%s docstring reads:" % (method_name, argtext))
        lines.append(method.__doc__)
    wrapper.__doc__ = "\n".join(lines)

    setattr(GroupLooper, method_name, wrapper)
    setattr(GroupLooper, "_"+method_name, wrapper)
    return method


class CorG():
    """
    implments methods that are shared across Channel and ChannelGroup
    """
    @property
    def stateLabels(self):
        return self.experimentStateFile.labels

    def plotHist(self, binEdges, attr, axis=None, labelLines=[], states=None, goodFunc=None, coAddStates=True):
        """plot a coadded histogram from all good datasets and all good pulses
        binEdges -- edges of bins unsed for histogram
        attr -- which attribute to histogram "p_energy" or "p_filt_value"
        axis -- if None, then create a new figure, otherwise plot onto this axis
        annotate_lines -- enter lines names in STANDARD_FEATURES to add to the plot, calls annotate_lines
        goodFunc -- a function a function taking a MicrocalDataSet and returnning a vector like ds.good() would return
            This vector is anded with the vector calculated by the histogrammer    """
        if axis is None:
            plt.figure()
            axis = plt.gca()
        if states is None:
            states = self.stateLabels
        if coAddStates:
            x, y = self.hist(binEdges, attr, states=states, goodFunc=goodFunc)
            axis.plot(x, y, drawstyle="steps-mid", label=states)
        else:
            for state in states:
                x, y = self.hist(binEdges, attr, states=state, goodFunc=goodFunc)
                axis.plot(x, y, drawstyle="steps-mid", label=state)
        axis.set_xlabel(attr)
        axis.set_ylabel("counts per %0.1f unit bin" % (binEdges[1]-binEdges[0]))
        plt.legend(title="states")
        axis.set_title(self.shortName)
        annotate_lines(axis, labelLines)
        return axis

    def linefit(self, lineNameOrEnergy="MnKAlpha", attr="energy", states=None, axis=None, dlo=50, dhi=50,
                binsize=1, binEdges=None, label="full", plot=True,
                guessParams=None, goodFunc=None, holdvals=None):
        """Do a fit to `lineNameOrEnergy` and return the fitter. You can get the params results with fitter.last_fit_params_dict or any other way you like.
        lineNameOrEnergy -- A string like "MnKAlpha" will get "MnKAlphaFitter", your you can pass in a fitter like a mass.GaussianFitter().
        attr -- default is "energyRough". you must pass binEdges if attr is other than "energy" or "energyRough"
        states -- will be passed to hist, coAddStates will be True
        axis -- if axis is None and plot==True, will create a new figure, otherwise plot onto this axis
        dlo and dhi and binsize -- by default it tries to fit with bin edges given by np.arange(fitter.spect.nominal_peak_energy-dlo, fitter.spect.nominal_peak_energy+dhi, binsize)
        binEdges -- pass the binEdges you want as a numpy array
        label -- passed to fitter.plot
        plot -- passed to fitter.fit, determine if plot happens
        guessParams -- passed to fitter.fit, fitter.fit will guess the params on its own if this is None
        category -- pass {"side":"A"} or similar to use categorical cuts
        goodFunc -- a function a function taking a MicrocalDataSet and returnning a vector like ds.good() would return
        holdvals -- a dictionary mapping keys from fitter.params_meaning to values... eg {"background":0, "dP_dE":1}
            This vector is anded with the vector calculated by the histogrammer
        """
        if isinstance(lineNameOrEnergy, mass.LineFitter):
            fitter = lineNameOrEnergy
            nominal_peak_energy = fitter.spect.nominal_peak_energy
        elif isinstance(lineNameOrEnergy, str):
            fitter = mass.fitter_classes[lineNameOrEnergy]()
            nominal_peak_energy = fitter.spect.nominal_peak_energy
        else:
            fitter = mass.GaussianFitter()
            nominal_peak_energy = float(lineNameOrEnergy)
        if binEdges is None:
            if attr.startswith("energy"):
                binEdges = np.arange(nominal_peak_energy-dlo, nominal_peak_energy+dhi, binsize)
            else:
                raise Exception("must pass binEdges if attr does not start with energy")
        if axis is None and plot:
            plt.figure()
            axis = plt.gca()
        bin_centers, counts = self.hist(binEdges, attr, states, goodFunc)
        if guessParams is None:
            guessParams = fitter.guess_starting_params(counts, bin_centers)
        if holdvals is None:
            holdvals = {}
        if attr.startswith("energy") and "dP_dE" in fitter.param_meaning:
            holdvals["dP_dE"] = 1.0
        hold = []
        for (k, v) in holdvals.items():
            i = fitter.param_meaning[k]
            guessParams[i] = v
            hold.append(i)

        params, covar = fitter.fit(counts, bin_centers, params=guessParams,
                                   axis=axis, label=label, plot=plot, hold=hold)
        if plot:
            axis.set_title(self.shortName+", {}, states = {}".format(lineNameOrEnergy, states))
            if attr.startswith("energy"):
                plt.xlabel(attr+" (eV)")
            else:
                plt.xlabel(attr + "(arbs)")

        return fitter


class NoCutInds():
    pass


class Recipe():
    """
    If `r` is a Recipe, it is a wrapper around a function `f` and the names of its arguments.
    Arguments can either be names to be provided in a dictionary `d` when `r(d)` is called, or
    argument can be Recipe.
    `r.nonRecipeArgs` is a list of the names of all the argumets `r` takes as well as all the other recipes that `r` depends upon
    `r(d)` where d is a dict mappring the names of argument to values will call `f` with the appropriate arguments, and also
    evaulate arguments which are recipes.

    The reasons this exists is so I can get a list of all the argument I need from the off file, so I can read from the off file
    a single time to evaluate a recipe that may depend on many values from the off file. My previous implementation would make multiple
    reads to the off file.
    """

    def __init__(self, f, argNames=None):
        assert not isinstance(f, Recipe)
        self.f = f
        self.args = collections.OrderedDict()  # assumes the dict preserves insertion order
        inspectedArgNames = inspect.getargspec(self.f).args  # may be python 2.7 only
        if inspectedArgNames[0] == "self":  # drop the self argument for class methods
            inspectedArgNames = inspectedArgNames[1:]
        if argNames is None:
            for argName in inspectedArgNames:
                self.args[argName] = argName
        else:
            # i would like to do == here, but i'd need to handle optional arguments better
            assert len(inspectedArgNames) >= len(argNames)
            for argName, inspectedArgName in zip(argNames, inspectedArgNames):
                self.args[argName] = inspectedArgName

    def setArg(self, argName, r):
        assert isinstance(r, Recipe)
        assert argName in self.args
        self.args[argName] = r

    @property
    def nonRecipeArgs(self):
        a = []
        for (k, v) in self.args.items():
            if isinstance(v, Recipe):
                a += v.nonRecipeArgs
            else:
                a.append(k)
        return a

    def __call__(self, args):
        new_args = []
        for (k, v) in self.args.items():
            if isinstance(v, Recipe):
                new_args.append(v(args))
            else:
                new_args.append(args[k])
        # call functions with positional arguments so names don't need to match
        return self.f(*new_args)

    def __repr__(self, indent=0):
        s = "Recipe: f={}, args=".format(self.f)
        s += "\n" + "  "*indent + "{\n"
        for (k, v) in self.args.items():
            if isinstance(v, Recipe):
                s += "{}{}: {}\n".format("  "*(indent+1), k, v.__repr__(indent+1))
            else:
                s += "{}{}: {}\n".format("  "*(indent+1), k, v)
        s += "  "*indent + "}"
        return s


# wrap up an off file with some conviencine functions
# like a TESChannel
class Channel(CorG):
    def __init__(self, offFile, experimentStateFile, verbose=True):
        self.offFile = offFile
        self.experimentStateFile = experimentStateFile
        self.markedBadBool = False
        self._statesDict = None
        self.verbose = verbose
        self.learnChannumAndShortname()
        self.recipes = {}
        self._defineDefaultRecipesAndProperties()

    def _defineDefaultRecipesAndProperties(self):
        assert(len(self.recipes) == 0)
        t0 = self.offFile["unixnano"][0]
        self.addRecipe("relTimeSec", lambda unixnano: (unixnano-t0)*1e9, ["unixnano"])
        self.addRecipe("filtPhase", lambda x, y: x/y, ["derivativeLike", "filtValue"])

    def isOffAttr(self, attr):
        return attr in self.offFile.dtype.names

    def isRecipeAttr(self, attr):
        return attr in self.recipes.keys()

    def learnChannumAndShortname(self):
        basename, self.channum = mass.ljh_util.ljh_basename_channum(self.offFile.filename)
        self.shortName = os.path.split(basename)[-1] + " chan%g" % self.channum

    @add_group_loop
    def learnStdDevResThresholdUsingMedianAbsoluteDeviation(self, nSigma=7):
        median = np.median(self.residualStdDev)
        mad = np.median(np.abs(self.residualStdDev-median))
        k = 1.4826  # for gaussian distribution, ratio of sigma to median absolution deviation
        sigma = mad*k
        self.stdDevResThreshold = median+nSigma*sigma

    @add_group_loop
    def learnStdDevResThresholdUsingRatioToNoiseStd(self, ratioToNoiseStd=1.5):
        self.stdDevResThreshold = self.offFile.header["ModelInfo"]["NoiseStandardDeviation"]*ratioToNoiseStd

    def getStatesIndicies(self, states=None):
        """return a list of slices corresponding to the passed states
        this list is appropriate for passing to getOffAttr or getRecipeAttr
        """
        if isinstance(states, str):
            states = [states]
        if states is None:
            return [slice(0, len(self))]
        inds = []
        for state in states:
            v = self.statesDict[state]
            assert isinstance(v, slice)
            inds.append(v)
        return inds

    def __repr__(self):
        return "Channel based on %s" % self.offFile

    @property
    def statesDict(self):
        if self._statesDict is None:
            self._statesDict = self.experimentStateFile.calcStatesDict(self.offFile["unixnano"])
        return self._statesDict

    @property
    def nRecords(self):
        return len(self.offFile)

    @property
    def residualStdDev(self):
        return self.getAttr("residualStdDev", NoCutInds())

    @property
    def pretriggerMean(self):
        return self.getAttr("pretriggerMean", NoCutInds())

    @property
    def relTimeSec(self):
        # NoCutInds() is equivalent to indexing the whole array with :
        return self.getAttr("relTimeSec", NoCutInds())

    @property
    def unixnano(self):
        return self.getAttr("unixnano", NoCutInds())

    @property
    def pulseMean(self):
        return self.getAttr("pulseMean", NoCutInds())

    @property
    def derivativeLike(self):
        return self.getAttr("derivativeLike", NoCutInds())

    @property
    def filtPhase(self):
        """ used as input for phase correction """
        return self.getAttr("filtPhase", NoCutInds())

    @property
    def filtValue(self):
        return self.getAttr("filtValue", NoCutInds())

    def defaultGoodFunc(self, v):
        """v must be of self.offFile.dtype"""
        g = v["residualStdDev"] < self.stdDevResThreshold
        return g

    def getOffAttr(self, offAttr, inds, goodFunc=None, returnBad=False, _listMethodSelect=2):
        """
        offAttr - a string or list of strings with names of items to get from offFile, eg ["filtValue","pretriggerMean"]
        inds - a slice or list of slices to index into items with
        goodFunc - a function called on the data read from the off file, must return a vector of bool values
        returnBad - if true, np.logical_not the goodFunc output
        _listMethodSelect - used for debugging and testing, chooses the implmentation of this method used for lists of indicies
        getOffAttr("filtValue", slice(0,10), f) is roughly equivalent to:
        g = f(offFile[0:10])
        offFile["filtValue"][0:10][g]
        """
        if goodFunc is None:
            goodFunc = self.defaultGoodFunc
        # offAttr can be a list of offAttr names
        if isinstance(inds, slice):
            r = self.offFile[inds]
            g = goodFunc(r)
            if returnBad:
                g = np.logical_not(g)
            output = r[g][offAttr]
        elif isinstance(inds, list) and _listMethodSelect == 2:  # preallocate and truncate
            # testing on the 20191219_0002 TOMCAT dataset with len(inds)=432 showed this method to be more than 10x faster than repeated hstack
            # and about 2x fatster than temporary bool index, which can be found in commit 063bcce
            # make sure s.step is None so my simple length calculation will work
            assert all([isinstance(s, slice) and s.step is None for s in inds])
            max_length = np.sum([s.stop-s.start for s in inds])
            output_dtype = self.offFile[0:0][offAttr].dtype  # get the dtype to preallocate with
            output_prealloc = np.zeros(max_length, output_dtype)
            ilo, ihi = 0, 0
            for s in inds:
                tmp = self.getOffAttr(offAttr, s, goodFunc, returnBad)
                ilo = ihi
                ihi = ilo+len(tmp)
                output_prealloc[ilo:ihi] = tmp
            output = output_prealloc[0:ihi]
        elif isinstance(inds, list) and _listMethodSelect == 0:  # repeated hstack
            # this could be removed, along with the _listMethodSelect argument
            # this is only left in because it is useful for correctness testing for preallocate and truncate method since this is simpler
            assert all([isinstance(_inds, slice) for _inds in inds])
            output = self.getOffAttr(offAttr, inds[0], goodFunc, returnBad)
            for i in range(1, len(inds)):
                output = np.hstack((output, self.getOffAttr(offAttr, inds[i], goodFunc, returnBad)))
        elif isinstance(inds, NoCutInds):
            output = self.offFile[offAttr]
        else:
            raise Exception("type(inds)={}, should be slice or list or slices".format(type(inds)))
        return output

    def getRecipeAttr(self, attr, inds, goodFunc=None, returnBad=False):
        if goodFunc is None:
            goodFunc = self.defaultGoodFunc
        recipe = self.recipes[attr]
        offAttr = recipe.nonRecipeArgs
        # make a single read from the off file, even if we need multiple items like "pretriggerMean" and "filtValue" simultaneously
        # this should be a ndarray with a dtype mapping names to items
        offAttrValues = self.getOffAttr(offAttr, inds, goodFunc, returnBad)
        args = {}
        for k in offAttr:
            args[k] = offAttrValues[k]  # here we break out the ndarray into seperate arrays
        return recipe(args)

    def getAttr(self, attr, inds, goodFunc=None, returnBad=False):
        if self.isOffAttr(attr):
            return self.getOffAttr(attr, inds, goodFunc, returnBad)
        elif self.isRecipeAttr(attr):
            return self.getRecipeAttr(attr, inds, goodFunc, returnBad)
        else:
            raise Exception("attr {} is neither an OffAttr or a RecipeAttr".format(attr))

    def plotAvsB(self, nameA, nameB, axis=None, states=None, includeBad=False, goodFunc=None):
        if axis is None:
            plt.figure()
            axis = plt.gca()
        if states is None:
            states = self.stateLabels

        def getAB(inds, goodFunc, returnBad):
            A = self.getAttr(nameA, inds, goodFunc, returnBad)
            B = self.getAttr(nameB, inds, goodFunc, returnBad)
            return A, B

        for state in states:
            inds = self.getStatesIndicies(state)
            A, B = getAB(inds, goodFunc, returnBad=False)
            axis.plot(A, B, ".", label=state)
            if includeBad:
                A, B = getAB(inds, goodFunc, returnBad=True)
                axis.plot(A, B, "x", label=state+" bad")
        plt.xlabel(nameA)
        plt.ylabel(nameB)
        plt.title(self.shortName)
        plt.legend(title="states")
        return axis

    def hist(self, binEdges, attr, states=None, goodFunc=None, returnBad=False):
        """return a tuple of (bin_centers, counts) of p_energy of good pulses (or another attribute). automatically filtes out nan values
        binEdges -- edges of bins unsed for histogram
        attr -- which attribute to histogram eg "filt_value"
        goodFunc -- a function taking a 1d array of vales of type self.offFile.dtype and returning a vector of bool
         """
        binEdges = np.array(binEdges)
        binCenters = 0.5*(binEdges[1:]+binEdges[:-1])
        inds = self.getStatesIndicies(states)
        vals = self.getAttr(attr, inds, goodFunc, returnBad)
        counts, _ = np.histogram(vals, binEdges)
        return binCenters, counts

    @add_group_loop
    def learnDriftCorrection(self, states=None, indicatorName="pretriggerMean", uncorrectedName="filtValue", goodFunc=None, returnBad=False):
        inds = self.getStatesIndicies(states)
        v = self.getOffAttr([indicatorName, uncorrectedName], inds, goodFunc, returnBad)
        slope, info = mass.core.analysis_algorithms.drift_correct(
            v[indicatorName], v[uncorrectedName])
        self.driftCorrection = DriftCorrection(
            indicatorName, uncorrectedName, info["median_pretrig_mean"], slope)
        # we dont want to storeFiltValueDC in memory, we simply store a DriftCorrection object
        recipe = Recipe(self.driftCorrection.apply, [indicatorName, uncorrectedName])
        self.recipes["filtValueDC"] = recipe
        return self.driftCorrection

    def learnPhaseCorrection(self, states, indicatorName, uncorrectedName, linePositions, goodFunc=None, returnBad=False):
        inds = self.getStatesIndicies(states)
        indicator = self.getAttr(indicatorName, inds, goodFunc, returnBad)
        uncorrected = self.getAttr(uncorrectedName, inds, goodFunc, returnBad)
        self.phaseCorrection = mass.core.phase_correct.phase_correct(
            indicator, uncorrected, linePositions, indicatorName=indicatorName, uncorrectedName=uncorrectedName)

    def loadDriftCorrection(self):
        raise Exception("not implemented")

    def hasDriftCorrection(self):
        return hasattr(self, "driftCorrection")

    def plotCompareDriftCorrect(self, axis=None, states=None, goodFunc=None, includeBad=False):
        if axis is None:
            plt.figure()
            axis = plt.gca()

        if states is None:
            states = self.stateLabels
        for state in states:
            inds = self.getStatesIndicies(state)
            A = self.getAttr(self.driftCorrection.indicatorName, inds, goodFunc)
            B = self.getAttr(self.driftCorrection.uncorrectedName, inds, goodFunc)
            C = self.getAttr("filtValueDC", inds, goodFunc)
            axis.plot(A, B, ".", label=state)
            axis.plot(A, C, ".", label=state+" DC")
            if includeBad:
                A = self.getAttr(self.driftCorrection.indicatorName, inds, goodFunc, returnBad=True)
                B = self.getAttr(self.driftCorrection.uncorrectedName,
                                 inds, goodFunc, returnBad=True)
                C = self.getAttr("filtValueDC", inds, goodFunc, returnBad=True)
                axis.plot(A, B, "x", label=state+" bad")
                axis.plot(A, C, "x", label=state+" bad DC")
        plt.xlabel(self.driftCorrection.indicatorName)
        plt.ylabel(self.driftCorrection.uncorrectedName + ",filtValueDC")
        plt.title(self.shortName+" drift correct comparison")
        plt.legend(title="states")
        return axis

    def calibrationPlanInit(self, attr):
        self.calibrationPlan = CalibrationPlan()
        self.calibrationPlanAttr = attr

    def calibrationPlanAddPoint(self, uncalibratedVal, name, states=None, energy=None):
        self.calibrationPlan.addCalPoint(uncalibratedVal, name, states, energy)
        self.calibrationRough = self.calibrationPlan.getRoughCalibration()
        self.calibrationRough.uncalibratedName = self.calibrationPlanAttr
        self.addRecipe("energyRough", self.calibrationRough.ph2energy,
                       [self.calibrationRough.uncalibratedName])
        return self.calibrationPlan

    @add_group_loop
    def calibrateFollowingPlan(self, attr, curvetype="gain", approximate=True, dlo=50, dhi=50, binsize=1):
        self.calibration = mass.EnergyCalibration(curvetype=curvetype, approximate=approximate)
        self.calibration.uncalibratedName = attr
        fitters = []
        for (ph, energy, name, states) in zip(self.calibrationPlan.uncalibratedVals, self.calibrationPlan.energies,
                                              self.calibrationPlan.names, self.calibrationPlan.states):
            if name in mass.fitter_classes:
                fitter = self.linefit(name, "energyRough", states, dlo=dlo, dhi=dhi,
                                      plot=False, binsize=binsize)
            else:
                fitter = self.linefit(energy, "energyRough", states, dlo=dlo, dhi=dhi,
                                      plot=False, binsize=binsize)
            fitters.append(fitter)
            if not fitter.fit_success:
                self.markBad("calibrateFollowingPlan: failed fit {}, states {}".format(
                    name, states), extraInfo=fitter)
                continue
            phRefined = self.calibrationRough.energy2ph(fitter.last_fit_params_dict["peak_ph"][0])
            self.calibration.add_cal_point(phRefined, energy, name)
        self.fittersFromCalibrateFollowingPlan = fitters
        self.addRecipe("energy", self.calibration.ph2energy, [self.calibration.uncalibratedName])
        return fitters

    def addRecipe(self, recipeName, f, argNames, createProperty=True):
        """
        recipeName - the name of the new Attr to create, eg "energy"
        f - the function used to caluclate the Attr
        argNames - a list of argument names, they can be OffAttrs or other recipes
        createProperty - if True will create a property such that you can access the output of the recipe as eg `ds.energy`
        """
        # add a recipe
        # 1. create the recipe
        # 2. call setArg to point at any existing recipes for argument
        # 3. add to dict with key recipeName
        assert isinstance(argNames, list)
        recipe = Recipe(f, argNames)
        for argName in argNames:
            if argName in self.recipes:
                recipe.setArg(argName, self.recipes[argName])
            elif not self.isOffAttr(argName):
                raise Exception(
                    "argName={} should be in self.recipes or be an OffAttr".format(argName))
        self.recipes[recipeName] = recipe
        # 4. create a property to access the recipe
        # recipes are added to the class, so only do it once per recipeName
        if createProperty and not hasattr(Channel, recipeName):
            setattr(Channel, recipeName, property(
                lambda argself: argself.getAttr(recipeName, NoCutInds())))

    def markBad(self, reason, extraInfo=None):
        self.markedBadReason = reason
        self.markedBadExtraInfo = extraInfo
        self.markedBadBool = True
        s = "\nMARK BAD {}\nreason: {}".format(self.shortName, reason)
        if extraInfo is not None:
            s += "\nextraInfo: {}".format(extraInfo)
        if self.verbose:
            print(s)

    def markGood(self):
        self.markedBadReason = None
        self.markedBadExtraInfo = None
        self.markedBadBool = False

    def plotResidualStdDev(self, axis=None):
        if axis is None:
            plt.figure()
            axis = plt.gca()
        x = np.sort(self.residualStdDev)/self.offFile.header["ModelInfo"]["NoiseStandardDeviation"]
        y = np.linspace(0, 1, len(x))
        inds = x > (self.stdDevResThreshold
                    / self.offFile.header["ModelInfo"]["NoiseStandardDeviation"])
        axis.plot(x, y, label="<threshold")
        axis.plot(x[inds], y[inds], "r", label=">threshold")
        axis.vlines(self.stdDevResThreshold
                    / self.offFile.header["ModelInfo"]["NoiseStandardDeviation"], 0, 1)
        axis.set_xlabel("residualStdDev/noiseStdDev")
        axis.set_ylabel("fraction of pulses with equal or lower residualStdDev")
        axis.set_title("{}, {} total pulses, {:0.3f} cut".format(
            self.shortName, len(self), float(inds.sum()/float(len(self)))))  # somehow the extra float() is required on windows?
        axis.legend()
        axis.set_xlim(max(0, x[0]), 3)
        axis.set_ylim(0, 1)

    def __len__(self):
        return len(self.offFile)

    @add_group_loop
    def alignToReferenceChannel(self, referenceChannel, attr, binEdges, _peakLocs=None, states=None):
        if _peakLocs is None:
            assert(len(referenceChannel.calibrationPlan.uncalibratedVals) > 0)
            peakLocs = referenceChannel.calibrationPlan.uncalibratedVals
        else:
            peakLocs = _peakLocs
        self.aligner = AlignBToA(ds_a=referenceChannel, ds_b=self,
                                 peak_xs_a=peakLocs, bin_edges=binEdges, attr=attr, states=states)
        self.calibrationArbsInRefChannelUnits = self.aligner.getCalBtoA()
        if _peakLocs is None and not (self is referenceChannel):
            self.calibrationPlanInit(referenceChannel.calibrationPlanAttr)
            refCalPlan = referenceChannel.calibrationPlan
            for (ph, energy, name, states) in zip(refCalPlan.uncalibratedVals, refCalPlan.energies,
                                                  refCalPlan.names, refCalPlan.states):
                self.calibrationPlanAddPoint(self.calibrationArbsInRefChannelUnits.energy2ph(ph),
                                             name, states, energy)
        self.addRecipe("arbsInRefChannelUnits", self.calibrationArbsInRefChannelUnits.ph2energy, [
                       self.calibrationArbsInRefChannelUnits.uncalibratedName])
        return self.aligner

    @add_group_loop
    def qualityCheckLinefit(self, line, positionToleranceFitSigma=None, worstAllowedFWHM=None,
                            positionToleranceAbsolute=None, attr="energy", states=None,
                            dlo=50, dhi=50, binsize=1, binEdges=None, guessParams=None,
                            goodFunc=None, holdvals=None):
        """calls ds.linefit to fit the given line
        marks self bad if the fit position is more than toleranceFitSigma*fitSigma away
        from the correct position
        """
        fitter = self.linefit(line, attr, states, None, dlo, dhi, binsize, binEdges, False,
                              guessParams, goodFunc, holdvals)
        fitPos, fitSigma = fitter.last_fit_params_dict["peak_ph"]
        resolution, _ = fitter.last_fit_params_dict["resolution"]
        if positionToleranceAbsolute is not None:
            if positionToleranceFitSigma is not None:
                raise Exception(
                    "specify only one of positionToleranceAbsolute or positionToleranceFitSigma")
            tolerance = positionToleranceAbsolute
        elif positionToleranceFitSigma is not None:
            tolerance = fitSigma*positionToleranceFitSigma
        else:
            tolerance = np.inf
        if np.abs(fitPos-fitter.spect.peak_energy) > tolerance:
            self.markBad("qualityCheckLinefit: for {}, want {} within {}, got {}".format(
                line, fitter.spect.peak_energy, tolerance, fitPos))
        if worstAllowedFWHM is not None and resolution > worstAllowedFWHM:
            self.markBad("qualityCheckLinefit: for {}, fit resolution {} > threshold {}".format(
                line, resolution, worstAllowedFWHM))
        return fitter

    def histsToHDF5(self, h5File, binEdges, attr="energy", goodFunc=None):
        grp = h5File.require_group(str(self.channum))
        for state in self.stateLabels:  # hist for each state
            binCenters, counts = self.hist(binEdges, attr, state, goodFunc)
            grp["{}/bin_centers".format(state)] = binCenters
            grp["{}/counts".format(state)] = counts
        binCenters, counts = self.hist(binEdges, attr, goodFunc=goodFunc)  # all states hist
        grp["bin_centers_ev"] = binCenters
        grp["counts"] = counts
        grp["name_of_energy_indicator"] = attr

    @add_group_loop
    def recipeToHDF5(self, h5File):
        grp = h5File.require_group(str(self.channum))
        if hasattr(self, "driftCorrection"):
            self.driftCorrection.toHDF5(grp)
        if hasattr(self, "calibration"):
            self.calibration.save_to_hdf5(grp, "calibration")
            grp["calibration/uncalibratedName"] = self.calibration.uncalibratedName
        if hasattr(self, "calibrationRough"):
            self.calibrationRough.save_to_hdf5(grp, "calibrationRough")
            grp["calibrationRough/uncalibratedName"] = self.calibrationRough.uncalibratedName
        if hasattr(self, "calibrationArbsInRefChannelUnits"):
            self.calibrationArbsInRefChannelUnits.save_to_hdf5(
                grp, "calibrationArbsInRefChannelUnits")
            grp["calibrationArbsInRefChannelUnits/uncalibratedName"] = self.calibrationArbsInRefChannelUnits.uncalibratedName
        if hasattr(self, "phaseCorrection"):
            self.phaseCorrection.toHDF5(grp)

    def recipeFromHDF5(self, h5File):
        grp = h5File.require_group(str(self.channum))
        if "driftCorrection" in grp:
            self.driftCorrection = DriftCorrection.fromHDF5(grp)
        if "calibration" in grp:
            self.calibration = mass.EnergyCalibration.load_from_hdf5(grp, "calibration")
            self.calibration.uncalibratedName = grp["calibration/uncalibratedName"].value
        if "calibrationRough" in grp:
            self.calibrationRough = mass.EnergyCalibration.load_from_hdf5(grp, "calibrationRough")
            self.calibrationRough.uncalibratedName = grp["calibrationRough/uncalibratedName"].value
        if "calibrationArbsInRefChannelUnits" in grp:
            self.calibrationArbsInRefChannelUnits = mass.EnergyCalibration.load_from_hdf5(
                grp, "calibrationArbsInRefChannelUnits")
            self.calibrationArbsInRefChannelUnits.uncalibratedName = grp[
                "calibrationArbsInRefChannelUnits/uncalibratedName"].value
        if "phase_correction" in grp:
            self.phaseCorrection = mass.core.phase_correct.PhaseCorrector.fromHDF5(grp)

    @add_group_loop
    def energyTimestampLabelToHDF5(self, h5File, goodFunc=None, returnBad=False):
        grp = h5File.require_group(str(self.channum))
        if len(self.stateLabels) > 0:
            for state in self.stateLabels:
                energy = self.getAttr("energy", inds, goodFunc, returnBad)
                unixnano = self.getAttr("unixnano", inds, goodFunc, returnBad)
                grp["{}/energy".format(state)] = energy
                grp["{}/unixnano".format(state)] = unixnano
        else:
            energy = self.getAttr("energy", slice(None), goodFunc, returnBad)
            unixnano = self.getAttr("unixnano", slice(None), goodFunc, returnBad)
            grp["{}/energy".format(state)] = energy
            grp["{}/unixnano".format(state)] = unixnano

    @add_group_loop
    def qualityCheckDropOneErrors(self, thresholdAbsolute=None, thresholdSigmaFromMedianAbsoluteValue=None):
        energies, errors = self.calibration.drop_one_errors()
        maxAbsError = np.amax(np.abs(errors))
        medianAbsoluteValue = np.median(np.abs(errors))
        k = 1.4826  # https://en.wikipedia.org/wiki/Median_absolute_deviation
        sigma = k*medianAbsoluteValue
        if thresholdAbsolute is not None:
            if maxAbsError > sigma*thresholdSigmaFromMedianAbsoluteValue:
                self.markBad("qualityCheckDropOneErrors: maximum absolute drop one error {} > theshold {} (thresholdSigmaFromMedianAbsoluteValue)".format(
                    maxAbsError, sigma*thresholdSigmaFromMedianAbsoluteValue))
        if thresholdAbsolute is not None:
            if maxAbsError > thresholdAbsolute:
                self.markBad("qualityCheckDropOneErrors: maximum absolute drop one error {} > theshold {} (thresholdAbsolute)".format(
                    maxAbsError, thresholdAbsolute))

    def diagnoseCalibration(self):
        plt.figure(figsize=(20, 12))
        plt.suptitle(self.shortName)
        n = int(np.ceil(np.sqrt(len(self.fittersFromCalibrateFollowingPlan)+2)))
        for i, fitter in enumerate(self.fittersFromCalibrateFollowingPlan):
            ax = plt.subplot(n, n, i+1)
            fitter.plot(axis=ax, label="full")
            if isinstance(fitter, mass.GaussianFitter):
                plt.title("GaussianFitter (energy?)")
            else:
                plt.title(type(fitter.spect).__name__)
        ax = plt.subplot(n, n, i+2)
        self.calibration.plot(axis=ax)
        ax = plt.subplot(n, n, i+3)
        self.plotHist(np.arange(0, 16000, 4), self.calibration.uncalibratedName,
                      axis=ax, coAddStates=False)
        plt.vlines(self.calibrationPlan.uncalibratedVals, 0, plt.ylim()[1])


class AlignBToA():
    cm = plt.cm.gist_ncar

    def __init__(self, ds_a, ds_b, peak_xs_a, bin_edges, attr, states=None,
                 scale_by_median=True, normalize_before_dtw=True):
        self.ds_a = ds_a
        self.ds_b = ds_b
        self.bin_edges = bin_edges
        self.bin_centers = 0.5*(bin_edges[1:]+bin_edges[:-1])
        self.peak_xs_a = peak_xs_a
        self.attr = attr
        self.scale_by_median = scale_by_median
        self.normalize_before_dtw = normalize_before_dtw
        self.states = states
        self.peak_inds_b = self.samePeaks()

    def samePeaks(self, goodFunc_a=None, goodFunc_b=None, returnBad=False):
        ph_a = self.ds_a.getAttr(self.attr, slice(None), goodFunc_a, returnBad)
        ph_b = self.ds_b.getAttr(self.attr, slice(None), goodFunc_b, returnBad)
        if self.scale_by_median:
            median_ratio_a_over_b = np.median(ph_a)/np.median(ph_b)
        else:
            median_ratio_a_over_b = 1.0
        ph_b_median_scaled = ph_b*median_ratio_a_over_b
        counts_a, _ = np.histogram(ph_a, self.bin_edges)
        counts_b_median_scaled, _ = np.histogram(ph_b_median_scaled, self.bin_edges)
        self.peak_inds_a = self.findPeakIndsA(counts_a)
        if self.normalize_before_dtw:
            distance, path = fastdtw.fastdtw(self.normalize(
                counts_a), self.normalize(counts_b_median_scaled))
        else:
            distance, path = fastdtw.fastdtw(counts_a, counts_b_median_scaled)
        i_a = [x[0] for x in path]
        i_b_median_scaled = [x[1] for x in path]
        peak_inds_b_median_scaled = np.array(
            [i_b_median_scaled[i_a.index(pia)] for pia in self.peak_inds_a])
        peak_xs_b_median_scaled = self.bin_edges[peak_inds_b_median_scaled]
        peak_xs_b = peak_xs_b_median_scaled/median_ratio_a_over_b
        min_bin = self.bin_edges[0]
        bin_spacing = self.bin_edges[1]-self.bin_edges[0]
        peak_inds_b = map(int, (peak_xs_b-min_bin)/bin_spacing)
        return peak_inds_b

    def findPeakIndsA(self, counts_a):
        peak_inds_a = np.searchsorted(self.bin_edges, self.peak_xs_a)-1
        return peak_inds_a

    def samePeaksPlot(self, goodFunc_a=None, goodFunc_b=None, returnBad=False):
        ph_a = self.ds_a.getAttr(self.attr, slice(None), goodFunc_a, returnBad)
        ph_b = self.ds_b.getAttr(self.attr, slice(None), goodFunc_b, returnBad)
        counts_a, _ = np.histogram(ph_a, self.bin_edges)
        counts_b, _ = np.histogram(ph_b, self.bin_edges)
        plt.figure()
        plt.plot(self.bin_centers, counts_a, label="a: channel %i" % self.ds_a.channum)
        for i, pi in enumerate(self.peak_inds_a):
            plt.plot(self.bin_centers[pi], counts_a[pi], "o",
                     color=self.cm(float(i)/len(self.peak_inds_a)))

        plt.plot(self.bin_centers, counts_b, label="b: channel %i" % self.ds_b.channum)
        for i, pi in enumerate(self.peak_inds_b):
            plt.plot(self.bin_centers[pi], counts_b[pi], "o",
                     color=self.cm(float(i)/len(self.peak_inds_b)))
        plt.xlabel(self.attr)
        plt.ylabel("counts per %0.2f unit bin" % (self.bin_centers[1]-self.bin_centers[0]))
        plt.legend(title="channel")
        plt.title(self.ds_a.shortName+" + "+self.ds_b.shortName
                  + "\nwith same peaks noted, peaks not expected to be aligned in this plot")

    def samePeaksPlotWithAlignmentCal(self, goodFunc_a=None, goodFunc_b=None, returnBad=False):
        inds_a = self.ds_a.getStatesIndicies(self.states)
        ph_a = self.ds_a.getAttr(self.attr, inds_a, goodFunc_a, returnBad)
        inds_b = self.ds_b.getStatesIndicies(self.states)
        ph_b = self.ds_b.getAttr("arbsInRefChannelUnits", slice(None), goodFunc_b, returnBad)
        counts_a, _ = np.histogram(ph_a, self.bin_edges)
        counts_b, _ = np.histogram(ph_b, self.bin_edges)
        plt.figure()
        plt.plot(self.bin_centers, counts_a, label="a: channel %i" % self.ds_a.channum)
        for i, pi in enumerate(self.peak_inds_a):
            plt.plot(self.bin_centers[pi], counts_a[pi], "o",
                     color=self.cm(float(i)/len(self.peak_inds_a)))
        plt.plot(self.bin_centers, counts_b, label="b: channel %i" % self.ds_b.channum)
        for i, pi in enumerate(self.peak_inds_a):
            plt.plot(self.bin_centers[pi], counts_b[pi], "o",
                     color=self.cm(float(i)/len(self.peak_inds_a)))
        plt.xlabel("arbsInRefChannelUnits (ref channel = {})".format(self.ds_a.channum))
        plt.ylabel("counts per %0.2f unit bin" % (self.bin_centers[1]-self.bin_centers[0]))
        plt.legend()

    def normalize(self, x):
        return x/float(np.sum(x))

    def getCalBtoA(self):
        cal_b_to_a = mass.EnergyCalibration(curvetype="gain")
        for pi_a, pi_b in zip(self.peak_inds_a, self.peak_inds_b):
            cal_b_to_a.add_cal_point(self.bin_centers[pi_b], self.bin_centers[pi_a])
        cal_b_to_a.uncalibratedName = self.attr
        self.cal_b_to_a = cal_b_to_a
        return self.cal_b_to_a

    def testForGoodnessBasedOnCalCurvature(self, threshold_frac=.1):
        assert threshold_frac > 0
        threshold_hi = 1+threshold_frac
        threshold_lo = 1/threshold_hi
        # here we test the "curvature" of cal_b_to_a
        # by comparing the most extreme sloped segment to the median slope
        derivatives = self.cal_b_to_a.energy2dedph(self.cal_b_to_a._energies)
        diff_frac_hi = np.amax(derivatives)/np.median(derivatives)
        diff_frac_lo = np.amin(derivatives)/np.median(derivatives)
        return diff_frac_hi < threshold_hi and diff_frac_lo > threshold_lo

    def _laplaceEntropy(self, w=None, goodFunc_a=None, goodFunc_b=None, returnBad=False):
        if w is None:
            w = self.bin_edges[1]-self.bin_edges[0]
        ph_a = self.ds_a.getAttr(self.attr, slice(None), goodFunc_a, returnBad)
        ph_b = self.ds_b.getAttr(self.newattr, slice(None), goodFunc_b, returnBad)
        entropy = mass.entropy.laplace_cross_entropy(ph_a[ph_a > self.bin_edges[0]],
                                                     ph_b[ph_b > self.bin_edges[0]], w=w)
        return entropy

    def _ksStatistic(self, goodFunc_a=None, goodFunc_b=None, returnBad=False):
        ph_a = self.ds_a.getAttr(self.attr, slice(None), goodFunc_a, returnBad)
        ph_b = self.ds_b.getAttr(self.newattr, slice(None), goodFunc_b, returnBad)
        counts_a, _ = np.histogram(ph_a, self.bin_edges)
        counts_b, _ = np.histogram(ph_b, self.bin_edges)
        cdf_a = np.cumsum(counts_a)/np.sum(counts_a)
        cdf_b = np.cumsum(counts_b)/np.sum(counts_b)
        ks_statistic = np.amax(np.abs(cdf_a-cdf_b))
        return ks_statistic


# calibration
class CalibrationPlan():
    def __init__(self):
        self.uncalibratedVals = np.zeros(0)
        self.energies = np.zeros(0)
        self.states = []
        self.names = []

    def addCalPoint(self, uncalibratedVal,  name, states=None, energy=None):
        _energy = None
        if name in mass.spectrum_classes:
            _energy = mass.spectrum_classes[name]().peak_energy
        elif name in mass.STANDARD_FEATURES:
            _energy = mass.STANDARD_FEATURES[name]
        if _energy is not None:
            if (energy is not None) and (energy != _energy):
                raise(Exception("found energy={} from {}, do not pass a value to energy".format(_energy, name)))
            energy = _energy
        if energy is None:
            raise(Exception(
                "name {} not found in mass.spectrum_classes or mass.STANDARD_FEATURES, pass energy".format(name)))
        self.uncalibratedVals = np.hstack((self.uncalibratedVals, uncalibratedVal))
        self.names.append(name)
        self.energies = np.hstack((self.energies, energy))
        self.states.append(states)

    def __repr__(self):
        s = """CalibrationPlan with {} entries
        x: {}
        y: {}
        states: {}
        names: {}""".format(len(self.names), self.uncalibratedVals, self.energies, self.states, self.names)
        return s

    def getRoughCalibration(self):
        cal = mass.EnergyCalibration(curvetype="gain")
        for (x, y, name) in zip(self.uncalibratedVals, self.energies, self.names):
            cal.add_cal_point(x, y, name)
        return cal


def getOffFileListFromOneFile(filename, maxChans=None):
    basename, _ = mass.ljh_util.ljh_basename_channum(filename)
    z = mass.ljh_util.filename_glob_expand(basename+"_chan*.off")
    if z is None:
        raise Exception("found no files while globbing {}".format(basename+"_chan*.off"))
    if maxChans is not None:
        z = z[:min(maxChans, len(z))]
    return z


class SilenceBar(progress.bar.Bar):
    "A progres bar that can be turned off by passing silence=True"

    def __init__(self, message, max, silence):
        self.silence = silence
        if not self.silence:
            progress.bar.Bar.__init__(self, message, max=max)

    def next(self):
        if not self.silence:
            progress.bar.Bar.next(self)

    def finish(self):
        if not self.silence:
            progress.bar.Bar.finish(self)


class ChannelGroup(CorG, GroupLooper, collections.OrderedDict):
    """
    ChannelGroup is an OrdredDict of Channels with some additional features
    1. Most functions on a Channel can be called on a ChannelGroup, eg data.learnDriftCorrection()
    in this case it looks over all channels in the ChannelGroup, except those makred bad by ds.markBad("reason")
    2. If you want to iterate over all Channels, even those marked bad, do
    with data.includeBad:
        for (channum, ds) in data:
            print(channum) # will include bad channels
    3. data.whyChanBad returns an OrderedDict of bad channel numbers and reason
    """

    def __init__(self, offFileNames, verbose=True, channelClass=Channel, experimentStateFile=None, excludeStates="auto"):
        collections.OrderedDict.__init__(self)
        self.verbose = verbose
        self.offFileNames = offFileNames
        if experimentStateFile is None:
            self.experimentStateFile = ExperimentStateFile(
                offFilename=self.offFileNames[0], excludeStates=excludeStates)
        else:
            self.experimentStateFile = experimentStateFile
        self._includeBad = False
        self._channelClass = channelClass
        self.loadChannels()

    @property
    def shortName(self):
        basename, self.channum = mass.ljh_util.ljh_basename_channum(self.offFileNames[0])
        return os.path.split(basename)[-1] + " {} chans".format(len(self))

    def loadChannels(self):
        bar = SilenceBar('Parse OFF File Headers', max=len(
            self.offFileNames), silence=not self.verbose)
        for name in self.offFileNames:
            _, channum = mass.ljh_util.ljh_basename_channum(name)
            self[channum] = self._channelClass(off.OffFile(
                name), self.experimentStateFile, verbose=self.verbose)
            bar.next()
        bar.finish()

    def __repr__(self):
        return "ChannelGroup with {} channels".format(len(self))

    def firstGoodChannel(self):
        for ds in self.values():
            if not ds.markedBadBool:
                return ds
        raise Exception("no good channels")

    def refreshFromFiles(self):
        """
        refresh from files on disk to reflect new information: longer off files and new experiment states
        to be called occasionally when running something that updates in real time
        """
        ds = self.firstGoodChannel()
        i0_allLabels = len(self.experimentStateFile.allLabels)
        n_old_labels = len(self.experimentStateFile.labels)
        self.experimentStateFile.parse()
        n_new_labels = len(self.experimentStateFile.labels)-n_old_labels
        n_new_pulses_dict = collections.OrderedDict()
        for ds in self.values():
            i0_unixnanos = len(ds)
            ds.offFile._updateMmap() # will update nRecords by mmapping more data in the offFile if available
            ds._statesDict = self.experimentStateFile.calcStatesDict(ds.unixnano[i0_unixnanos:], ds.statesDict, i0_allLabels, i0_unixnanos)
            n_new_pulses_dict[ds.channum] = len(ds)-i0_unixnanos
        return n_new_labels, n_new_pulses_dict
        
    def hist(self, binEdges, attr, states=None, goodFunc=None, returnBad=False):
        """return a tuple of (bin_centers, counts) of p_energy of good pulses (or another attribute). automatically filtes out nan values
        binEdges -- edges of bins unsed for histogram
        attr -- which attribute to histogram eg "filt_value"
         """
        binCenters, countsdict = self.hists(
            binEdges, attr, states, goodFunc=goodFunc, returnBad=returnBad)
        counts = np.zeros_like(binCenters, dtype="int")
        for (k, v) in countsdict.items():
            counts += v
        return binCenters, counts

    def hists(self, binEdges, attr, states=None, goodFunc=None, returnBad=False, channums=None):
        binEdges = np.array(binEdges)
        binCenters = 0.5*(binEdges[1:]+binEdges[:-1])
        countsdict = collections.OrderedDict()
        if channums is None:
            channums = self.keys()
        for channum in channums:
            _, countsdict[channum] = self[channum].hist(binEdges, attr, states, goodFunc, returnBad)
        return binCenters, countsdict

    @property
    def whyChanBad(self):
        with self.includeBad():
            w = collections.OrderedDict()
            for (channum, ds) in self.items():
                if ds.markedBadBool:
                    w[channum] = ds.markedBadReason
            return w

    def plotHists(self, binEdges, attr, axis=None, labelLines=[], states=None,
                  goodFunc=None, maxChans=8, channums=None):
        if channums is None:
            channums = list(self.keys())[:min(maxChans, len(self))]
        if axis is None:
            plt.figure()
            axis = plt.gca()
        if states is None:
            states = self.stateLabels
        for channum in channums:
            ds = self[channum]
            ds.plotHist(binEdges, attr, axis, [], states, goodFunc)
            line = axis.lines[-1]
            line.set_label("{}".format(channum))
            if ds.markedBadBool:
                line.set_dashes([2, 2, 10, 2])
        axis.set_title(self.shortName + ", states = {}".format(states))
        axis.legend(title="channel")
        annotate_lines(axis, labelLines)

    def __iter__(self):
        if self._includeBad:
            return collections.OrderedDict.__iter__(self)
        else:
            return (channum for channum in collections.OrderedDict.__iter__(self) if not self[channum].markedBadBool)

    def __len__(self):
        return len([k for k in self])

    def includeBad(self, x=True):
        """
        Use this to do iteration including bad channels temporarily, eg:

        with data.includeBad():
            for (channum, ds) in data.items():
                print(ds)
        """
        self._includeBadDesired = x
        return self

    def __enter__(self):
        self._includeBad = self._includeBadDesired

    def __exit__(self, *args):
        self._includeBad = False
        self._includeBadDesired = False

    def histsToHDF5(self, h5File, binEdges, attr="energy", goodFunc=None):
        for (channum, ds) in self.items():
            ds.histsToHDF5(h5File, binEdges, attr, goodFunc)
        grp = h5File.require_group("all_channels")
        for state in self.stateLabels:  # hist for each state
            binCenters, counts = self.hist(binEdges, attr, state, goodFunc)
            grp["{}/bin_centers".format(state)] = binCenters
            grp["{}/counts".format(state)] = counts
        binCenters, counts = self.hist(binEdges, attr, goodFunc=goodFunc)  # all states hist
        grp["bin_centers_ev"] = binCenters
        grp["counts"] = counts
        grp["name_of_energy_indicator"] = attr

    def markAllGood(self):
        with self.includeBad():
            for (channum, ds) in self.items():
                ds.markGood()

    def qualityCheckLinefit(self, line, positionToleranceFitSigma=None, worstAllowedFWHM=None, positionToleranceAbsolute=None,
                            attr='energy', states=None, dlo=50, dhi=50, binsize=1, binEdges=None,
                            guessParams=None, goodFunc=None, holdvals=None, resolutionPlot=True, hdf5Group=None,
                            _rethrow=False):
        fitters = self._qualityCheckLinefit(line, positionToleranceFitSigma, worstAllowedFWHM, positionToleranceAbsolute,
                                            attr, states, dlo, dhi, binsize, binEdges, guessParams, goodFunc, holdvals,
                                            _rethrow=_rethrow)
        resolutions = np.array([fitter.last_fit_params_dict["resolution"][0]
                                for fitter in fitters.values() if fitter.fit_success])
        if resolutionPlot:
            plt.figure()
            axis = plt.gca()
            axis.hist(resolutions, bins=np.arange(0, np.amax(resolutions)+0.25, 0.25))
            axis.set_xlabel("energy resoluiton fwhm (eV)")
            axis.set_ylabel("# of channels / 0.25 eV bin")
            plt.title(self.shortName+" at {}".format(line))
        if hdf5Group is not None:
            with self.includeBad():
                for (channum, ds) in self.items():
                    grp = hdf5Group.require_group("{}/fits/{}".format(channum, line))
                    if ds.markedBadBool:
                        grp["markedBadReason"] = ds.markedBadReason
                    else:
                        fitter = fitters[channum]
                        for (k, (v, err)) in fitter.last_fit_params_dict.items():
                            grp[k] = v
                            grp[k+"_err"] = err
                        grp["states"] = str(states)
        return fitters

    def setOutputDir(self, baseDir=None, deleteAndRecreate=None, suffix="_output"):
        """Set the output directory to which plots and hdf5 files will go
        baseDir -- the directory in which the output directory will exist
        deleteAndRecreate (required keyword arg) -- if True, will delete the whole directory if it already exists (good for if you re-run the same script alot)
        if False, will attempt to create the directory, if it already exists (like if you rerun the same script), it will error
        suffix -- added to the first part of shortName to create the output directory name

        commonly called as
        data.setOutputDir(baseDir=os.getcwd(), deleteAndRecreate=True)
        or
        data.setOutputDir(baseDir=os.path.realpath(__file__), deleteAndRecreate=True)
        """
        self._baseDir = baseDir
        dirname = self.shortName.split(" ")[0]+suffix
        self._outputDir = os.path.join(self._baseDir, dirname)
        if deleteAndRecreate is None:
            raise Exception(
                "deleteAndRecreate should be True or False, you can't use the default value")
        if deleteAndRecreate:
            if self.verbose:
                print("deleting and recreating directory {}".format(self.outputDir))
            try:
                shutil.rmtree(self.outputDir)
            except Exception:
                pass
        os.mkdir(self.outputDir)

    @property
    def outputDir(self):
        if hasattr(self, "_outputDir"):
            return self._outputDir
        else:
            raise Exception("call setOutputDir first")

    @property
    def outputHDF5(self):
        if not hasattr(self, "_outputHDF5Filename"):
            filename = os.path.join(self.outputDir, self.shortName.split(" ")[0]+".hdf5")
            self._outputHDF5Filename = filename
            return h5py.File(self._outputHDF5Filename, "w")
        else:
            return h5py.File(self._outputHDF5Filename, "a")
        return self._outputHDF5

    def fitterPlot(self, lineName, states=None):
        fitters = [ds.linefit(lineName, plot=False, states=states) for ds in self.values()]
        fitter = self.linefit(lineName, plot=False, states=states)
        fig = plt.figure(figsize=(12, 12))
        fig.suptitle("{} fits to {} with states = {}".format(self.shortName, lineName, states))
        fitter.plot(label="full", axis=plt.subplot(2, 2, 3))
        plt.xlabel("energy (eV)")
        plt.ylabel("counts per bin")
        resolutions = [_f.last_fit_params_dict["resolution"][0] for _f in fitters]
        positions = [_f.last_fit_params_dict["peak_ph"][0] for _f in fitters]
        position_errs = [_f.last_fit_params_dict["peak_ph"][1] for _f in fitters]
        ax = plt.subplot(2, 2, 1)
        plt.hist(resolutions)
        plt.xlabel("resolution (eV fwhm)")
        plt.ylabel("channels per bin")
        plt.text(0.5, 0.9, "median = {:.2f}".format(np.median(resolutions)), transform=ax.transAxes)
        plt.vlines(np.median(resolutions), plt.ylim()[0], plt.ylim()[1], label="median")
        ax = plt.subplot(2, 2, 2)
        plt.hist(positions)
        plt.xlabel("fit position (eV)")
        plt.ylabel("channels per bin")
        plt.text(0.5, 0.9, "median = {:.2f}\ndb position = {:.3f}".format(np.median(positions),
                                                                          fitter.spect.peak_energy), transform=ax.transAxes)
        plt.vlines(fitter.spect.peak_energy, plt.ylim()[0], plt.ylim()[1], label="db position")
        ax = plt.subplot(2, 2, 4)
        plt.errorbar(np.arange(len(positions)), positions, yerr=position_errs, fmt=".")
        plt.hlines(fitter.spect.peak_energy, plt.xlim()[0], plt.xlim()[1], label="db position")
        plt.legend()
        plt.xlabel("channel number")
        plt.ylabel("line position (eV)")


def labelPeak(axis, name, energy, line=None, deltaELocalMaximum=5, color=None):
    if line is None:
        line = axis.lines[0]
    if color is None:
        color = line.get_color()
    ydataLocalMaximum = np.amax([np.interp(energy+de, line.get_xdata(), line.get_ydata(),
                                           right=0, left=0) for de in np.linspace(-1, 1, 10)*deltaELocalMaximum])
    plt.annotate(name, (energy, ydataLocalMaximum), (0, 10), textcoords='offset points',
                 rotation=90, verticalalignment='top', horizontalalignment="center", color=color)


def labelPeaks(axis, names, energies, line=None, deltaELocalMaximum=5, color=None):
    for name, energy in zip(names, energies):
        labelPeak(axis, name, energy, line, deltaELocalMaximum, color)<|MERGE_RESOLUTION|>--- conflicted
+++ resolved
@@ -29,12 +29,8 @@
         self.allLabels = []
         self.unixnanos = np.zeros(0)
         self.parse()
-<<<<<<< HEAD
-        self.labelAliasesDict = {} # map unaliasedLabels to aliasedLabels
+        self.labelAliasesDict = {}  # map unaliasedLabels to aliasedLabels
         self._statesDictCalculated = False
-=======
-        self.labelAliasesDict = {}  # map unaliasedLabels to aliasedLabels
->>>>>>> 098f6720
 
     def experimentStateFilenameFromOffFilename(self, offFilename):
         basename, channum = mass.ljh_util.ljh_basename_channum(offFilename)
@@ -42,7 +38,8 @@
 
     def parse(self):
         with open(self.filename, "r") as f:
-            f.seek(self.parse_start) # if we call parse a second time, we want to add states rather than reparse the whole file
+            # if we call parse a second time, we want to add states rather than reparse the whole file
+            f.seek(self.parse_start)
             lines = f.readlines()
             parse_end = f.tell()
         if self.parse_start == 0:
@@ -53,7 +50,7 @@
             if len(lines) == 0:
                 raise Exception("zero lines after header in file")
         if len(lines) == 0:
-            return # no new states    
+            return  # no new states
         unixnanos = []
         labels = []
         for line in lines:
@@ -67,7 +64,7 @@
         self.allLabels += labels
         self.unixnanos = np.hstack([self.unixnanos, np.array(unixnanos)])
         self.unaliasedLabels = self.applyExcludesToLabels(self.allLabels)
-        self.parse_start = parse_end # next call to parse, start from here
+        self.parse_start = parse_end  # next call to parse, start from here
 
     def calculateAutoExcludes(self):
         if len(self.allLabels) == 1:
@@ -80,24 +77,25 @@
             self.excludeStates = self.calculateAutoExcludes()
         return [label for label in self.allLabels if label not in self.excludeStates]
 
-    def calcStatesDict(self, unixnanos, statesDict = None, i0_allLabels = 0, i0_unixnanos = 0):
-        """
-<<<<<<< HEAD
-        calculate statesDict, a dictionary mapping state name to EITHER a slice OR a boolean array with length equal to unixnanos
-        slices are used for unique states, boolean arrays are used for repeated states
-        when updating pass in the existing statesDict and i0 must be the first label in allLabels that wasn't used to calculate the existing statesDict
+    def calcStatesDict(self, unixnanos, statesDict=None, i0_allLabels=0, i0_unixnanos=0):
+        """
+        calculate statesDict, a dictionary mapping state name to EITHER a slice OR a boolean array with length
+        equal to unixnanos. Slices are used for unique states; boolean arrays are used for repeated states.
+        When updating pass in the existing statesDict and i0 must be the first label in allLabels that wasn't
+        used to calculate the existing statesDict.
         """
         if statesDict is None:
             statesDict = collections.OrderedDict()
         inds = np.searchsorted(unixnanos, self.unixnanos[i0_allLabels:])+i0_unixnanos
-        if len(statesDict.keys()) > 0: # the state that was active last time calcStatesDict was called may need special handling
-            assert i0_allLabels>0
+        if len(statesDict.keys()) > 0:  # the state that was active last time calcStatesDict was called may need special handling
+            assert i0_allLabels > 0
             for k in statesDict.keys():
                 last_key = k
             s = statesDict[last_key]
             s2 = slice(s.start, inds[0])
             statesDict[k] = s2
-        for i, label in enumerate(self.allLabels[i0_allLabels:]): # iterate over self.allLabels because it corresponds to self.unixnanos
+        # iterate over self.allLabels because it corresponds to self.unixnanos
+        for i, label in enumerate(self.allLabels[i0_allLabels:]):
             if label not in self.unaliasedLabels:
                 continue
             aliasedLabel = self.labelAliasesDict.get(label, label)
@@ -105,56 +103,32 @@
                 # this label is not unique, use a bool index
                 v = statesDict[aliasedLabel]
                 if isinstance(v, np.ndarray):
-                    if len(v) == len(unixnanos): # the bool index is already the correct length
+                    if len(v) == len(unixnanos):  # the bool index is already the correct length
                         bool_index = v
-                    elif len(v) < len(unixnanos): # the bool index needs to be longer
+                    elif len(v) < len(unixnanos):  # the bool index needs to be longer
                         bool_index = np.zeros(len(unixnanos), dtype="bool")
-                        bool_index[:length(v)]=v
+                        bool_index[:length(v)] = v
                     else:
-                        raise Exception("should not be possible to have len(v)={}>len(unixnanos)={}".format(len(v), len(unixnanos)))
-                elif isinstance(v, slice): # if we've seen this state once before, we would have a slice
+                        raise Exception("should not be possible to have len(v)={}>len(unixnanos)={}".format(
+                            len(v), len(unixnanos)))
+                elif isinstance(v, slice):  # if we've seen this state once before, we would have a slice
                     bool_index = np.zeros(len(unixnanos), dtype="bool")
-                    bool_index[v]=True
+                    bool_index[v] = True
                     if i+1 == len(self.allLabels):
                         bool_index[inds[i]:len(unixnanos)] = True
                     else:
                         bool_index[inds[i]:inds[i+1]] = True
                 else:
-                    raise Exception("v should be a slice or another bool index, v is a {} for label={}, aliasedlabel={}".format(type(v), label, unaliasedLabel))
+                    raise Exception("v should be a slice or another bool index, v is a {} for label={}, aliasedlabel={}".format(
+                        type(v), label, unaliasedLabel))
                 statesDict[aliasedLabel] = bool_index
-            else: # this state is unique, use a slice
-=======
-        calculate statesDict, a dictionary mapping state name to EITHER a slice OR a boolean array with length
-        equal to unixnanos. Slices are used for unique states; boolean arrays are used for repeated states.
-        """
-        statesDict = collections.OrderedDict()
-        inds = np.searchsorted(unixnanos, self.unixnanos)
-        # iterate over self.allLabels because it corresponds to self.unixnanos
-        for i, label in enumerate(self.allLabels):
-            if label not in self.unaliasedLabels:
-                continue
-            aliasedLabel = self.labelAliasesDict.get(label, label)
-            if self.unaliasedLabels.count(label) == 1:  # this label is unique
->>>>>>> 098f6720
+            else:  # this state is unique, use a slice
                 if i+1 == len(self.allLabels):
                     statesDict[aliasedLabel] = slice(inds[i], len(unixnanos))
                 else:
                     statesDict[aliasedLabel] = slice(inds[i], inds[i+1])
-<<<<<<< HEAD
         self._statesDictCalculated = True
-        assert(len(statesDict)==len(self.unaliasedLabels))
-=======
-            else:  # this state is repeated
-                if labaliasedLabelel not in statesDict:
-                    statesDict[aliasedLabel] = np.zeros(len(unixnanos), dtype="bool")
-                if i+1 == len(self.allLabels):
-                    statesDict[aliasedLabel][inds[i]:len(unixnanos)] = True
-                else:
-                    statesDict[aliasedLabel][inds[i]:inds[i+1]] = True
-        self._statesDictCalculatedToIndex = i
-        self._statesDictCalculatedToUnixnanosLen = len(unixnanos)
         assert(len(statesDict) == len(self.unaliasedLabels))
->>>>>>> 098f6720
         return statesDict
 
     def __repr__(self):
@@ -1235,11 +1209,12 @@
         n_new_pulses_dict = collections.OrderedDict()
         for ds in self.values():
             i0_unixnanos = len(ds)
-            ds.offFile._updateMmap() # will update nRecords by mmapping more data in the offFile if available
-            ds._statesDict = self.experimentStateFile.calcStatesDict(ds.unixnano[i0_unixnanos:], ds.statesDict, i0_allLabels, i0_unixnanos)
+            ds.offFile._updateMmap()  # will update nRecords by mmapping more data in the offFile if available
+            ds._statesDict = self.experimentStateFile.calcStatesDict(
+                ds.unixnano[i0_unixnanos:], ds.statesDict, i0_allLabels, i0_unixnanos)
             n_new_pulses_dict[ds.channum] = len(ds)-i0_unixnanos
         return n_new_labels, n_new_pulses_dict
-        
+
     def hist(self, binEdges, attr, states=None, goodFunc=None, returnBad=False):
         """return a tuple of (bin_centers, counts) of p_energy of good pulses (or another attribute). automatically filtes out nan values
         binEdges -- edges of bins unsed for histogram
