--- conflicted
+++ resolved
@@ -4,10 +4,5 @@
 Joe Fowler, NIST
 """
 
-<<<<<<< HEAD
-import derivative, entropy, fitting, interpolate, power_spectrum, robust
-import special, toeplitz, utilities
-# __all__ = ["entropy", "robust","interpolate"]
-=======
-from . import entropy, robust
->>>>>>> daceb6ba
+from . import derivative, entropy, fitting, interpolate, power_spectrum, robust, \
+        special, toeplitz, utilities