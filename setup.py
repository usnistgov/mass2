--- conflicted
+++ resolved
@@ -66,19 +66,17 @@
         fp.write(code)
 
 
-
 if __name__ == "__main__":
     generate_sourceroot_file()
 
     setup(name='mass',
-<<<<<<< HEAD
           version=MASS_VERSION,
           author='Joe Fowler',
           author_email='joe.fowler@nist.gov',
           url='https://bitbucket.org/joe_fowler/mass',
           description='Microcalorimeter Analysis Software Suite',
           packages=['mass', 'mass.core', 'mass.mathstat', 'mass.calibration',
-                    'mass.demo', 'mass.gui', 'mass.off'],
+                    'mass.demo', 'mass.off'],
           ext_modules=cythonize([Extension('mass.core.cython_channel',
                                            [os.path.join(BASEDIR, 'mass',
                                                          'core', 'cython_channel.pyx')],
@@ -96,47 +94,11 @@
                                                          'mathstat', 'entropy.pyx')],
                                            include_dirs=[np.get_include()])
                                  ]),
-          package_data={'mass.gui': ['*.ui'],   # Copy the Qt Designer user interface files
-                        'mass.calibration': ['nist_xray_data.dat', 'low_z_xray_data.dat', 'nist_asd.pickle']
+          package_data={'mass.calibration': ['nist_xray_data.dat', 'low_z_xray_data.dat', 'nist_asd.pickle']
                         },  # installs non .py files that are needed. we could make tests pass in non develop mode by installing test required files here
-          cmdclass={'build': QtBuilder},
           package_dir={'mass': "mass"},
           install_requires=requirements,
           scripts=["bin/ljh_truncate",  "bin/make_projectors"],
           entry_points={
               'console_scripts': ['ljh2off=mass.core.ljh2off:main'], }
-          )
-=======
-        version=MASS_VERSION,
-        author='Joe Fowler',
-        author_email='joe.fowler@nist.gov',
-        url='https://bitbucket.org/joe_fowler/mass',
-        description='Microcalorimeter Analysis Software Suite',
-        packages=['mass', 'mass.core', 'mass.mathstat', 'mass.calibration',
-                'mass.demo', 'mass.off'],
-        ext_modules=cythonize([Extension('mass.core.cython_channel',
-                                        [os.path.join(BASEDIR, 'mass',
-                                                        'core', 'cython_channel.pyx')],
-                                        include_dirs=[np.get_include()]),
-                                Extension('mass.mathstat.robust',
-                                        [os.path.join(BASEDIR, 'mass',
-                                                        'mathstat', 'robust.pyx')],
-                                        include_dirs=[np.get_include()]),
-                                Extension('mass.core.analysis_algorithms',
-                                        [os.path.join(BASEDIR, 'mass', 'core',
-                                                        'analysis_algorithms.pyx')],
-                                        include_dirs=[np.get_include()]),
-                                Extension('mass.mathstat.entropy',
-                                        [os.path.join(BASEDIR, 'mass',
-                                                        'mathstat', 'entropy.pyx')],
-                                        include_dirs=[np.get_include()])
-                                ]),
-        package_data={'mass.calibration': ['nist_xray_data.dat', 'low_z_xray_data.dat', 'nist_asd.pickle']
-                    },  # installs non .py files that are needed. we could make tests pass in non develop mode by installing test required files here
-        package_dir={'mass': "mass"},
-        install_requires=requirements,
-        scripts=["bin/ljh_truncate",  "bin/make_projectors"],
-        entry_points = {
-        'console_scripts': ['ljh2off=mass.core.ljh2off:main'],}
-        )
->>>>>>> f880c14e
+          )