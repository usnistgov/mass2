--- conflicted
+++ resolved
@@ -236,13 +236,8 @@
   # Gaussian fit
   c, b = np.histogram(np.hstack([x_gauss, bg]), 50, [e_ctr-5, e_ctr+5])
   bin_ctr = b[:-1] + (b[1]-b[0]) * 0.5
-<<<<<<< HEAD
   line = mass2.calibration.fluorescence_lines.SpectralLine.quick_monochromatic_line("testline", e_ctr, 0, 0)
-  line.linetype = "Gaussian"
-=======
-  line = mass2.fluorescence_lines.SpectralLine.quick_monochromatic_line("testline", e_ctr, 0, 0)
   line = dataclasses.replace(line, linetype="Gaussian")
->>>>>>> a5547dc4
   model = line.model()
   params = model.guess(c, bin_centers=bin_ctr, dph_de=1)
   params["fwhm"].set(2.3548*sigma)
@@ -254,13 +249,8 @@
   # Lorentzian fit
   c, b = np.histogram(np.hstack([x_lorentz, bg]), 50, [e_ctr-5, e_ctr+5])
   bin_ctr = b[:-1] + (b[1]-b[0]) * 0.5
-<<<<<<< HEAD
   line = mass2.calibration.fluorescence_lines.SpectralLine.quick_monochromatic_line("testline", e_ctr, hwhm*2, 0)
-  line.linetype = "Lorentzian"
-=======
-  line = mass2.fluorescence_lines.SpectralLine.quick_monochromatic_line("testline", e_ctr, hwhm*2, 0)
   line = dataclasses.replace(line, linetype="Lorentzian")
->>>>>>> a5547dc4
   model = line.model()
   params = model.guess(c, bin_centers=bin_ctr, dph_de=1)
   params["fwhm"].set(2.3548*sigma)
@@ -272,13 +262,8 @@
   # Voigt fit
   c, b = np.histogram(np.hstack([x_voigt, bg]), 50, [e_ctr-5, e_ctr+5])
   bin_ctr = b[:-1] + (b[1]-b[0]) * 0.5
-<<<<<<< HEAD
   line = mass2.calibration.fluorescence_lines.SpectralLine.quick_monochromatic_line("testline", e_ctr, hwhm*2, sigma)
-  line.linetype = "Voigt"
-=======
-  line = mass2.fluorescence_lines.SpectralLine.quick_monochromatic_line("testline", e_ctr, hwhm*2, sigma)
   line = dataclasses.replace(line, linetype="Voigt")
->>>>>>> a5547dc4
   model = line.model()
   params = model.guess(c, bin_centers=bin_ctr, dph_de=1)
   params["fwhm"].set(2.3548*sigma)
