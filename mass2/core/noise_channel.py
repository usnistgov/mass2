from dataclasses import dataclass
import polars as pl
import numpy as np
import mass2


@dataclass(frozen=True)
class NoiseChannel:
    df: pl.DataFrame | pl.LazyFrame  # DO NOT MUTATE THIS!!!
    header_df: pl.DataFrame | pl.LazyFrame  # DO NOT MUTATE THIS!!
    frametime_s: float

    # @functools.cache
    def calc_max_excursion(self, trace_col_name="pulse", n_limit=10000, excursion_nsigma=5):
        def excursion2d(noise_trace):
            return np.amax(noise_trace, axis=1) - np.amin(noise_trace, axis=1)

        noise_traces = self.df.limit(n_limit)[trace_col_name].to_numpy()
        excursion = excursion2d(noise_traces)
        max_excursion = mass2.misc.outlier_resistant_nsigma_above_mid(excursion, nsigma=excursion_nsigma)
        df_noise2 = self.df.limit(n_limit).with_columns(excursion=excursion)
        return df_noise2, max_excursion

    def get_records_2d(
        self,
        trace_col_name="pulse",
        n_limit=10000,
        excursion_nsigma=5,
        trunc_front=0,
        trunc_back=0,
    ):
        """
        Return a 2D NumPy array of cleaned noise traces from the specified column.

        This method identifies noise traces with excursions below a threshold and
        optionally truncates the beginning and/or end of each trace.

        Parameters:
        ----------
        trace_col_name : str, optional
            Name of the column containing trace data. Default is "pulse".
        n_limit : int, optional
            Maximum number of traces to analyze. Default is 10000.
        excursion_nsigma : float, optional
            Threshold for maximum excursion in units of noise sigma. Default is 5.
        trunc_front : int, optional
            Number of samples to truncate from the front of each trace. Default is 0.
        trunc_back : int, optional
            Number of samples to truncate from the back of each trace. Must be >= 0. Default is 0.

        Returns:
        -------
        np.ndarray
            A 2D array of cleaned and optionally truncated noise traces.

            Shape: (n_pulses, len(pulse))
        """
        df_noise2, max_excursion = self.calc_max_excursion(trace_col_name, n_limit, excursion_nsigma)
        noise_traces_clean = df_noise2.filter(pl.col("excursion") <= max_excursion)["pulse"].to_numpy()
        if trunc_back == 0:
            noise_traces_clean2 = noise_traces_clean[:, trunc_front:]
        elif trunc_back > 0:
            noise_traces_clean2 = noise_traces_clean[:, trunc_front:-trunc_back]
        else:
            raise ValueError("trunc_back must be >= 0")
        assert noise_traces_clean2.shape[0] > 0
        return noise_traces_clean2

    # @functools.cache
    def spectrum(
        self,
        trace_col_name="pulse",
        n_limit=10000,
        excursion_nsigma=5,
        trunc_front=0,
        trunc_back=0,
        skip_autocorr_if_length_over=10000,
    ):
        records = self.get_records_2d(trace_col_name, n_limit, excursion_nsigma, trunc_front, trunc_back)
<<<<<<< HEAD
        spectrum = mass2.core.noise_algorithms.noise_psd_mass(
            records, dt=self.frametime_s, skip_autocorr_if_length_over=skip_autocorr_if_length_over
        )
=======
        spectrum = mass2.core.noise_algorithms.calc_noise_result(records, continuous=self.is_continuous, dt=self.frametime_s)
>>>>>>> 25b586d5
        return spectrum

    def __hash__(self):
        # needed to make functools.cache work
        # if self or self.anything is mutated, assumptions will be broken
        # and we may get nonsense results
        return hash(id(self))

    def __eq__(self, other):
        return id(self) == id(other)

    @property
    def is_continuous(self):
        if "continuous" in self.header_df:
            return self.header_df["continuous"][0]
        return False

    @classmethod
    def from_ljh(cls, path):
        ljh = mass2.LJHFile.open(path)
        df, header_df = ljh.to_polars()
        noise_channel = cls(df, header_df, header_df["Timebase"][0])
        return noise_channel<|MERGE_RESOLUTION|>--- conflicted
+++ resolved
@@ -77,13 +77,9 @@
         skip_autocorr_if_length_over=10000,
     ):
         records = self.get_records_2d(trace_col_name, n_limit, excursion_nsigma, trunc_front, trunc_back)
-<<<<<<< HEAD
-        spectrum = mass2.core.noise_algorithms.noise_psd_mass(
-            records, dt=self.frametime_s, skip_autocorr_if_length_over=skip_autocorr_if_length_over
+        spectrum = mass2.core.noise_algorithms.calc_noise_result(
+            records, continuous=self.is_continuous, dt=self.frametime_s, skip_autocorr_if_length_over=skip_autocorr_if_length_over
         )
-=======
-        spectrum = mass2.core.noise_algorithms.calc_noise_result(records, continuous=self.is_continuous, dt=self.frametime_s)
->>>>>>> 25b586d5
         return spectrum
 
     def __hash__(self):
