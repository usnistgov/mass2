--- conflicted
+++ resolved
@@ -515,57 +515,6 @@
     sample_time_sec: float = 0.0
     peak: float = 0.0
 
-<<<<<<< HEAD
-=======
-    @classmethod
-    def create_5lag(
-        cls,
-        avg_signal: npt.ArrayLike,
-        n_pretrigger: int,
-        noise_psd: npt.ArrayLike,
-        noise_autocorr_vec: npt.ArrayLike,
-        dt: float,
-        fmax: float | None = None,
-        f_3db: float | None = None,
-    ):
-        """create_5lag creates a 5-lag filter directly, first creating, then using and deleting a `FilterMaker`.
-
-        Parameters
-        ----------
-        avg_signal : npt.ArrayLike
-            The average signal to be used for filter construction
-        n_pretrigger : int
-            Number of samples before the trigger
-        noise_psd : npt.ArrayLike
-            Noise power-spectral density (starting at 0 and ending at the critical/Nyquist frequency)
-        noise_autocorr_vec : npt.ArrayLike
-            Noise autocorrelation
-        dt : float
-            Sampling period
-        fmax : Optional[float], optional
-            A hard low-pass limit, Fourier frequencies above this (in Hz) will be given zero amplitude, by default None
-        f_3db : Optional[float], optional
-            A soft low-pass limit, Fourier frequencies above this (in Hz) will be rolled off by a
-            1-pole filter with this 3 dB point (in Hz), by default None
-
-        Returns
-        -------
-        Filter
-            A 5-lag optimal filter.
-        """
-        avg_signal = np.asarray(avg_signal)
-        peak_signal = np.amax(avg_signal) - avg_signal[0]
-        maker = cls(
-            avg_signal,
-            n_pretrigger,
-            noise_psd=np.asarray(noise_psd),
-            noise_autocorr=np.asarray(noise_autocorr_vec),
-            sample_time_sec=dt,
-            peak=peak_signal,
-        )
-        return maker.compute_5lag(fmax=fmax, f_3db=f_3db)
-
->>>>>>> f5f9606d
     def compute_constrained_5lag(
         self,
         constraints: npt.ArrayLike | None = None,
