--- conflicted
+++ resolved
@@ -23,11 +23,4 @@
 # at the top level lets import things we image people will want to use regularly, and try to avoid importing
 # implementation details
 from .calibration import STANDARD_FEATURES, spectra
-<<<<<<< HEAD
-from .core import LJHFile, TrueBqBin, Channel, Channels, NoiseChannel, NoisePSD, misc, show, FilterMaker, ChannelHeader, MultiFit, FitSpec
-# from .mathstat import 
-# from .common import *
-# from .core import *
-=======
-from .core import LJHFile, Channel, Channels, NoiseChannel, NoisePSD, misc, show, FilterMaker, ChannelHeader, MultiFit
->>>>>>> 39c2de13
+from .core import LJHFile, TrueBqBin, Channel, Channels, NoiseChannel, NoisePSD, misc, show, FilterMaker, ChannelHeader, MultiFit, FitSpec