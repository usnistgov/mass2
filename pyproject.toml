--- conflicted
+++ resolved
@@ -12,12 +12,8 @@
     "marimo", # good notebooks!
     "tornado",# for matplotlib plots in marimo
     "numba",
-<<<<<<< HEAD
-    "pulsedata @ git+https://github.com/ggggggggg/pulsedata#egg=pulsedata"
-
-=======
-    "pytest"
->>>>>>> a88f54a7
+    "pulsedata @ git+https://github.com/ggggggggg/pulsedata#egg=pulsedata",
+    "pytest",
 ]
 
 [project.optional-dependencies]
