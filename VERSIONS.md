--- conflicted
+++ resolved
@@ -9,11 +9,8 @@
 * Require `numpy` version >= 2.0.
 * Improve README installation instructions.
 * Add a save/restore function for in-progress analysis (issue 70).
-<<<<<<< HEAD
 * Add mouseover and clickable features to scatter plots (issue 71).
-=======
 * Restore analysis also finds LJH files and memmaps their raw data fields (issue 77).
->>>>>>> ea63d654
 
 **2.0.0 beta 2** September 3, 2025
 
