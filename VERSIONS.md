--- conflicted
+++ resolved
@@ -6,11 +6,8 @@
 * Add doctests for the new filtering API (issue 323).
 * Add Thomas Baker's improved method for correcting jumps by 1 (or more) flux quanta (PR 325).
 * Remove 16 warnings that arise in testing (PR 326).
-<<<<<<< HEAD
+* Fix external trigger processing (issue 327).
 * Better error message when opening MASS data that is longer than an existing HDF5 file (issue 329).
-=======
-* Fix external trigger processing (issue 327).
->>>>>>> a9cb964d
 
 **0.8.7** January 24, 2025
 
