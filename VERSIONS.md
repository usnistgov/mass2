--- conflicted
+++ resolved
@@ -4,15 +4,12 @@
 
 * Fix problem where numpy 2.0 was failing a regression test. Not a true regression, so we broaden the acceptance criteria (issue 295).
 * Add installation instructions to README for https-based installation, in addition to ssh-based.
+* Fix Ruff errors.
+* Fix bug when no number of rows is stored (for µMUX data) (issue 298).
 * Allow setting channels bad when in noise-only mode (issue 301).
 * Make `plot_noise()` have the right x-axis (frequency) values (issue 303).
 * Add `EnergyCalibration.ismonotonic()` and test it (issue 305).
-<<<<<<< HEAD
 * Fix errors when an experiment state appears 2+ times, as "PAUSE" often does (issue 309).
-=======
-* Fix Ruff errors.
-* Fix bug when no number of rows is stored (for µMUX data) (issue 298).
->>>>>>> 094f4a0c
 
 **0.8.4** June 5, 2024
 
