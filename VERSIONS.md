## Note on version numbers of Mass

**0.8.8** February 11, 2025-

* Make Fourier-domain optimal filters work (issue 320).
* Add doctests for the new filtering API (issue 323).
<<<<<<< HEAD
* Remove 16 warnings that arise in testing (PR 326).
=======
* Add Thomas Baker's improved method for correcting jumps by 1 (or more) flux quanta (PR 325).
>>>>>>> f6e30888

**0.8.7** January 24, 2025

* Remove some dependencies in `pyproject.toml` that are no longer required.
* Use `uv` to install requirements within GitHub Actions. Disable `flake8` linting test, which is broken somehow.
* Refactor energy-calibration code to use modern Python and MASS practices, and less spaghetti (issue 317).
* Replace both Cython and pure-Python `summarize_data` modes with a Numba version (stolen from MOSS).
* Remove all other Cython code, too. There is no more Cython in MASS.

**0.8.6** December 19, 2024

* Completely refactor filter code to use modern Python and MASS practices, and less spaghetti (issue 312).
  Some user code that involves filters might be broken.
* Move the _use_ of optimal filters out of the `MicrocalDataSet` object into the `Filter` (issue 314).

**0.8.5** November 15, 2024

* Fix problem where numpy 2.0 was failing a regression test. Not a true regression, so we broaden the acceptance criteria (issue 295).
* Add installation instructions to README for https-based installation, in addition to ssh-based.
* Fix Ruff errors.
* Fix bug when no number of rows is stored (for µMUX data) (issue 298).
* Allow setting channels bad when in noise-only mode (issue 301).
* Make `plot_noise()` have the right x-axis (frequency) values (issue 303).
* Add `EnergyCalibration.ismonotonic()` and test it (issue 305).
* Fix errors when an experiment state appears 2+ times, as "PAUSE" often does (issue 309).
* Start testing on Python 3.13 (was 3.12) and oldest valid version: 3.9.
* Fix errors in the computation of V/dV and estimated variance for optimal filters (issue 307).

**0.8.4** June 5, 2024

* Fix test failures on Py 3.12: store HDF5 cache files in temp directories, so tests don't share them. (issue 272). Correctly use the modern `tempfile` library's API.
* Use dynamic version numbering through setuptools-scm (issue 287).
* Go back to working correctly with inverted data, even as a memmap (issue 286).
* Remove all use of the legacy `tempfile` package in our tests (issue 291).

**0.8.3** May 14, 2024

* Read LJH file row number correctly (issue 268).
* Improve behavior of powerspectrum and `ExperimentalFilter` objects.
* Make tests pass under version 8 of pytest (issue 269).
* Move primary repository to GitHub. Update README.
* Set up GitHub Actions for our new hosting service (issues 273, 274)
* Make ruff warnings go away (issue 277).
* Update/fix how we save (pickle) OFF recipes.


**0.8.2** February 23, 2024

* Fix bug in reading certain external trigger files (issue 262).
* Improve installation instructions in README (issue 261).
* Parse `*external_trigger.bin` file for assumed row count (issue 263).
* Add K-alpha lines of Sm, Gd, Tb, Dy, and Ho (issue 264).
* Introduce the idea of subframe divisions to get timing info a rates faster than the frame rate for µMUX (issue 265).
* Add Pr, Nd, and Eu K line shape models (issue 266).
* Run ruff and pycodestyle until warnings are gone or disabled one-by-one (issue 267).


**0.8.1** February 4, 2024

* Fix bug in fits where E-response has exponential tails (issue 250). Ensure `tail_tau` has consistent meaning indepdenent of energy scale. So keV-scale lines like MnKAlpha have same `tail_tau` meaning as the MeV lines as used in TrueBq.
* `GenericLineModel.guess` now requires `dph_de` as an argument. This allows the guessed `fwhm` value to be in eV as intended, rather than arbs. This may break some user code.
* Change high-E exponential tails models, so we vary _not_ the low and high tail fractions, but the total tail fraction and the share due to the high tail. Thus both can be fixed to the [0,1] range safely (issue 252).
* Add an example MnKAlpha analysis with normal mass.
* Updates to use external trigger in processing OFF files, made Oct 2023 at the EBIT.
* Avoid scipy version 1.11.2, but not earlier or later, as only 1.11.2 makes our tests fail (issue 253).
* Sort filenames correctly in `bin/ljh_merge` (issue 254).
* Don't ignore the `use_only` and `never_use` lists in `TESGroup` constructor when making a pulse-only dataset (issue 255).
* Allow `bin/ljh_merge` to accept multiple patters, enabling shell brace-expansion to work (issue 258).
* Fix bug in the `p_peak_time` property so that peak times less than 0 are correct (issue 259).


**0.8.0** August 10, 2023

* Use `np.memmap` on LJH files as well as OFF (issue 160).
* Remove `iter_segments()` and internal use of `read_segment()`.
* Start to use `setup.cfg` instead of Python code to configure build/install (issue 238).
* Clean out code from the `nonstandard` directory (issue 241).
* Move tests out of the installed mass package (issue 242).
* Use ruff instead of very slow pylint (issue 243).
* Use numpy's new API for random numbers (issue 244).
* Remove the `CythonMicrocalDataSet` class; replace with pure Cython functions (issue 245).
* Remove the deprecated non-LMfit-based `MaximumLikelihoodFitter` (issue 246).
* Replace all `unittest` with `pytest`-based testing (issue 247).
* Remove the monkey-patch to `np.histogram` required by numpy 1.13 (issue 248)
* Fix error in `summarize_data(..., use_cython=False)` for multi-segment LJH files (issue 249)
* Improved/updated documentation file `Cuts.md`, which has always bugged me.


**0.7.11** June 2023

* Add `overwrite` parameter to phase and time-drift corrections.
* Update line shapes: Fe L line, ClKAlpha.
* Realtime state slice fix


**0.7.10** June 2, 2023

* Fix issue 229: bug in writing `bin/ljh_merge`; was not writing timestamp and row count.
* Fix issue 230: add Sc Kα and Kβ data from 2019-2020 publications by Dean et al.
* Fix issue 231: document LJH files; other requests need no changes.
* Fix issue 234: `make doctest` fails in our pipeline tests.
* Fix issue 228+235: skip test of pickling recipe books, which pins dill and Python versions.
* Fix issue 212: call garbage collector to close memmap files when deleting `off.ChannelGroup`.
* Fix issue 239: could not open `TESGroup(..., noise_only=True)`.


**0.7.9** January 11, 2023

* Run bitbucket pipeline with python 3.7 and 3.10 instead of 3.7 and 3.9.
* Add `compute_noise()` replacing `compute_noise_spectra()`; deprecate the latter.
* Fix issue 223: add `assume_white_noise` so data can be filtered w/o noise files.
* Fix issue 225: bug in using LJH files where no non-trivial experiment state was set.
* Fix issue 226: repair some warnings appearing in the test suite.
* Run autopep8 (and add autopep8 target to Makefile)
* Make a new script `bin/ljh_merge` to merge multiple LJH files into one.


**0.7.8** May 17, 2022

* Fix issue 213: `ds.plot_summaries()` should accept `valid=b`, a boolean array.
* Fix issue 214: verify that `cutAdd(...overwrite=True)` works for OFF analysis.
* Fix issue 215: add Kα lines of magnesium, aluminum, silicon from Ménesguen 2022.
* Fix issue 216: calibration should fail more obviously when data aren't monotonic.
* Fix issue 217: problem with rounding error giving negative values in fit model.
* Fix issue 218: `distutils.version` is deprecated.
* Fix issue 219: should raise Exception when `MLEModel.fit(...weights=w)` for non-None weights.
* Fix issue 220: read any experiment_state.txt file and make into categorical cuts.
* Fix issue 221: bug in plotting noise autocorrelation.
* Fix issue 222: bug in re-making filters and overwriting in HDF5 backup file.
* Put `mass.materials` in default sub-packages for pip installation.


**0.7.7** November 29, 2021

* Fix issue 205: add line shapes of Se, Y, Zr K lines from Ito et al 2020.
* Fix issue 206: update calibration curves: uncertainty and better smoothing spline theory.
* Fix issue 207: update usage of numpy/Cython; standardize imports of numpy/scipy/pylab as np/sp/plt.
* Fix issue 208: allow save/restore of filters to HDF5 even when too long for HDF5 attributes.
* Fix issue 209: replace dependency xraylib with xraydb.
* Fix issue 210: add line shapes of Ir, Pt, Au, Pb, Bi L lines.
* Fix issue 211: hide math warnings during pytest testing.


**0.7.6** November 24, 2020

* Fix issue 189: clean up top-level directory and pytest configuration.
* Fix issue 191: typos in our CrKAlpha line and apparent typo in Hölzer on the FeKAlpha line.
* Fix issue 192: some problem with using `MLEModel` for fits that aren't spectral lines.
* Fix issue 193: problem in fitting to histograms with `dtype=np.float32` for the bin edges.
* Fix issue 194: triggers the too-narrow-bins fit error when it should not, if dPH/dE >> 1.
* Fix issue 196: reorganize x-ray filter code; add Horton 2018 design.
* Fix issue 197: work around a problem opening certain noise HDF5 files.
* Fix issue 199: remove Qt4 (a Python 2-only package) and GUIs based on it.
* Fix issue 200: work with h5py version 3 (reads strings as bytes type).
* Fix issue 201: add examples in line_fitting.rst to show how to fit Gauss, Lorentz, or Voigt
* Fix issue 202: fluorescence models use parameter "integral" instead of ill-defined "amplitude".
* Fix issue 203: autocal uses new-style fits.
* Fix issue 204: add optional quantum efficiency model to line fits: now can fit line times QE.
* Replace line fitting documentation with a doctest document.


**0.7.5** March 31, 2020

* This is the last version that supports Python 2.7.
* `mass.spectra` contains dictionary of class instances instead of class objects.
* Fix long lines and other pep8 warnings. Fix the Make targets pep8 and lint for Python3.

**0.7.4** March 26, 2020

* Make `mass` installable by pip.
* Add entry points so some scripts are automatically installed.
* Fix minor annoyances and pep-8 violations.
* Fix issue 187: cannot plot_average_pulses or plot_filters.
* Fix issue 188: annoying log messages upon reading older LJH files.

**0.7.3** January 2020-March 2020

* Reorganize code to live in mass/... instead of src/mass/...; always test installed Mass.
* Can now use "setup.py develop" to link `site-packages` back to local mass, so "installed Mass" can be your local.
* Fix issue 172: add an intrinsic Gaussian in SpectralLine: components can now be Voigts, not Lorentzians.
* Spectral lines can have a 2-sided exponential tail, not only a low-energy tail.
* Instantiating a `GenericLineModel` with the default `has_tails=False` forbids exponential tails, taking a shortcut around that (slow) code.
* Add doc/LineFitting.md to document use of the new fitting Models.
* Fix issue 165: use of LMFIT for fitting is now the default. Deprecate the old `*Fitter` objects.
* Fix issue 163: problems when the scaling of parameters (or their uncertainty) varies widely between parameters.
* Start using [pytest](https://docs.pytest.org/en/latest/) for package testing instead of our own `runtests.py` script.
* Fix issue 181: deprecated `import imp` was removed; no longer needed with pytest.
* Remove global dictionaries `fitter_classes` and `model_classes`. Replace with functions `make_line_fitter` and `make_line_model` that generate instances from a `SpectralLine` object. Fixes issue 182.
* Fix issues 183-184: problems in `mass.off`.

**0.7.2** December 2019-January 2020

* Allow ArrivalTimeSafeFilter to be full length, skipping the "shift-1" possibility that DASTARD doesn't need.
* Refactor calling `MicrocalDataSet` method `compute_filter()` into `compute_5lag_filter()` and `compute_ats_filter()`.
* Add scripts/ljh2off.py and `MicrocalDataSet.projectors_to_hdf5()`
* Fix issue 177: read new and old stored filters.
* projectors include v_dv, noise_rms_median, noise_rms_sigma
* refactor projectors to `pulse_model.PulseModel`
* `ExperimentStateFile` stores unique states as slices
* faster `getOffAttr` (OFF file performance) for lists of 100s of slices
* `data.refreshFromFiles` added, this parses the experiment state file from the last point it was parsed to, then updates the off file mmaps, then recalculates all `ds._statesDict` based on the new states and info in the OFF file.
* Has tests on the internals of `ExperimentStatefile` and `OffFile`.
* Fix reading in Py3 of HDF5 calbrations written by Py2, and other Py3 problems.
* Silent testing.
* Support OFF files version 0.3.0.

**0.7.1** November 2019-December 2019

* More neon HCI lines.
* compute_newfilter(...) takes option to turn off shift-by-1 (useful when working on Dastard data).
* Fix issue 175: use of basestring isn't Python 3 compatible.
* Fix issue 176: band limited ArrivalTimeSafeFilter were not DC-insensitive.
* In the above, we fundamentally changed the exact computation of a filter so filtered data _will_ be changed by this version of MASS.

**0.7.0** December 2018-October 2019

* Add partial use of [LMFit](https://lmfit.github.io/lmfit-py/index.html) for fitting.
* Add code for analysis of OFF files.
* Add K line shapes for elements K, S, Cl. Also Nb (K-beta only).
* Add fitters for certain highly charged ions from NIST Atomic Spectra Database.
* Many other small changes, particularly for use at the EBIT.

**0.6.6** August-October 2019

* Fix issue 162: overcome biased fits when bins are too wide by allowing numerical integration in bin. How densely to sample can be chosen by user or a heuristic.
* Fix issue 164: silently "correct" the off-by-3 error on `nPresamples` in MATTER-produced LJH files.
* Fix issue 167: add molybdenum L line data from Mendenhall 2019.
* Fix issue 147: auto_cuts fails if other cuts already exists.
* Fix issue 140: pass tests on Python version 3.
* Fix issue 166: could not run phase_correct twice on same data (HDF5 error).

**0.6.5** July 2018-June 2019

* Factor phase correction into its own class and source file.
* Add lineshape models for bromine K and tungsten L lines.
* Allow read-only opening of HDF5 files (don't try to update attributes in that case).
* Fix bugs in `EnergyCalibration.plot()`

**0.6.4** May-July 2018

* Fix issue 156: phase correction with low statistics.
* Fix issue 157: noise fails if noise records aren't continuous.
* Fix issue 158: certain test failures.
* Make phase_correct method2017=True the default.
* Pep-8 fixes.

**0.6.3** May 2018

* Refactor Fluorescence Line and Fitter Code.
* Fix incorrect fitters where Chantler reported Voigt peak height instead of area, such as `VKalpha`.
* Add `fluorescence.md` doc file.

**0.6.2** November 2017 - April 2018

* Fixed `setup.py` to be compatible with Pip 10.0.0+.
* Fixed some minor bugs and redundancies.
* Added `ToeplitzWhitener.solveW` method and tests for `ToeplitzWhitener`.
* New filtering API: `f_3db` and `fmax` are set only at `filter.compute()` time.
* Added arguments to `ArrivalTimeSafeFilter.compute()` so you can emulate shorter records.
* Change `plot_average_pulses` and `plot_noise` to leave out bad channels by default.

**0.6.1** September-November 2017

* Added some features to support analysis of microwave MUX data.
* Added some random-matrix techniques to `mass.mathstat.utilities`.
* Used a decorator to add methods to `TESGroup` that loop over channel objects.
* Galen added configuration of Sphinx to auto-generate HTML documentation from the docstrings.

**0.6.0** September 2017

* Fixing a number of outstanding problems (issues 88-100 at least).
* Fixed problems in new-style filtering.
* Removed requirement that user specify a peak time.
* Lots of cleaning up: Remove code that is not still used or correct, or move it to nonstandard. Remove julia subdirectory and workarounds.py.

**0.5.3** March-April 2017

* Joe added entropy, cross-entropy, and Kullback-Leibler divergence computation on distributions assuming a Laplace kernel-density estimator.
* Added a new, tentative "method2017" for phase correction.
* Also, bug fixes.

**0.5.2** February 2017

* Young is working on some things.
* Joe added LJH modifier.
* Deprecated ROOT file format handler.

**0.5.1** November 2016

* Fix a bug in how filters are restored from disk (issue 82).

**0.5.0** October 2016

* Galen reorganized the source tree. That alone seems like worth a minor version number.
* Also created some 69 regression and other unit tests, which all pass now. Several bugs were fixed in the process.
* Added file pattern-matching to TESGroup constructor.
* New-style optimal filters became the default.
* Fixed issues 60, 62, and most of 70-81.

**0.4.4** August 2016

* Young changed the version number, but I (JF) do not know why.

**0.4.3** May 2016

* Reorganized code that fits spectral line models (Voigt, Gaussian, and specific Kα or Kβ lines).
* Added low-E tails to the Voigt and Gaussian fitters.
* Fixed issues #45-51, except for 48.

**0.4.2** October 2015

* Return the main objects to pure Python, with Cython subclasses. Also not sure this is a good idea, but we'll experiment with it.

**0.4.1** October 1, 2015

* Uses pure Cython for channel.pyx. We decided that this experiment was not a positive development, but it was worth trying.

**0.4.0** September 2015

* New filtering methods available from Joe. Still experimental! Don't set ```MicrocalDataSet._use_new_filters = True``` unless you know what you're doing!<|MERGE_RESOLUTION|>--- conflicted
+++ resolved
@@ -4,11 +4,8 @@
 
 * Make Fourier-domain optimal filters work (issue 320).
 * Add doctests for the new filtering API (issue 323).
-<<<<<<< HEAD
+* Add Thomas Baker's improved method for correcting jumps by 1 (or more) flux quanta (PR 325).
 * Remove 16 warnings that arise in testing (PR 326).
-=======
-* Add Thomas Baker's improved method for correcting jumps by 1 (or more) flux quanta (PR 325).
->>>>>>> f6e30888
 
 **0.8.7** January 24, 2025
 
