# Mass Versions

## Mass Version 2 (2025-)

**2.0.0 beta 3** September 3, 2025-

* Added a way to generate Arrival-Time-Safe filters and make into a `RecipeStep` (issue 67).
* Made GitHub Actions CI system cache the big `pulsedata` requirement (issue 61).
* Require `numpy` version >= 2.0.
<<<<<<< HEAD
* Add a save/restore function for in-progress analysis (issue 70).
=======
* Improve README installation instructions.
>>>>>>> 0fd2252e

**2.0.0 beta 2** September 3, 2025

* Add convenience functions to return and plot key facts from a Channel's Recipe (issue 59).
* Add regression tests like Mass1 had (issue 62).
* Finish documentation strings; reorg doc pages made from them (issues 18, 19).

**2.0.0 beta 1** August 29, 2025

* Add `Recipe.trim_dead_ends()` to generate a recipe that removes steps not needed to reach a certain end (issue 38).
* Optionally drop debugging information from steps in `trim_dead_ends()` to make MUCH smaller recipe pickles (issue 40).
* Add sub-keV fluorescence line shapes learned from HAUSKat 2024 measurements on C, N, O, Fe, Ni, Cu (issue 37).
* Figured out how to render matplotlib images in documentation with `mkdocs-matplotlib` plugin (issue 47).
* Reorganized documentation and make a Getting Started page (issues 45+46).
* Added complete modern type annotations, to run with zero mypy errors (issue 56).

**2.0.0alpha** August 20, 2025

* Complete rewrite of MASS for version 2. Base data wrangling on [Pola.rs](https://pola.rs/).
* Allow `Channel` objects to have callable to transform raw data (e.g., by inverting it) (issue 12).
* Raise minimum python version to 3.10 for type annotations to work.
* Make mypy type annotation tests run without errors.
* Support reading LJH file version 2.2, 2.1, and 2.0 (issue 26), and also OFF versions 0.1, 0.2, and 0.3.
* Use mass1-style noise analysis, where (if available), continuous noise is used to estimate high-lag autocorrelation
  better (issue 24).
* Add `FilterMaker.compute_5lag_noexp()` and `.compute_5lag_constrained()` for constrained optimal filters (issue 29).
* Read external trigger times into the Mass2 dataframe (issue 28).



## Mass Version 1 (2010-2025)

**0.8.9** June 12, 2025-

* Modernize README with Conda instructions and other setup help (issue 335).
* Disfavor Conda installation in the README.
* Remove misleading use of the word "cython" in code and docstrings.
* Don't return memmapped objects from `LJHFile` properties, but copies (issue 337).

**0.8.8** May 27, 2025

* Make Fourier-domain optimal filters work (issue 320).
* Add doctests for the new filtering API (issue 323).
* Add Thomas Baker's improved method for correcting jumps by 1 (or more) flux quanta (PR 325).
* Remove 16 warnings that arise in testing (PR 326).
* Fix external trigger processing (issue 327).
* Better error message when opening MASS data that is longer than an existing HDF5 file (issue 329).
* Fix problem with new flux-jump algorithm (issue 331).
* Fix problems with OFF analysis: `calibrateFollowingPlan` didn't work with new calibration API (PR 334).

**0.8.7** January 24, 2025

* Remove some dependencies in `pyproject.toml` that are no longer required.
* Use `uv` to install requirements within GitHub Actions. Disable `flake8` linting test, which is broken somehow.
* Refactor energy-calibration code to use modern Python and MASS practices, and less spaghetti (issue 317).
* Replace both Cython and pure-Python `summarize_data` modes with a Numba version (stolen from MOSS).
* Remove all other Cython code, too. There is no more Cython in MASS.

**0.8.6** December 19, 2024

* Completely refactor filter code to use modern Python and MASS practices, and less spaghetti (issue 312).
  Some user code that involves filters might be broken.
* Move the _use_ of optimal filters out of the `MicrocalDataSet` object into the `Filter` (issue 314).

**0.8.5** November 15, 2024

* Fix problem where numpy 2.0 was failing a regression test. Not a true regression, so we broaden the acceptance criteria (issue 295).
* Add installation instructions to README for https-based installation, in addition to ssh-based.
* Fix Ruff errors.
* Fix bug when no number of rows is stored (for µMUX data) (issue 298).
* Allow setting channels bad when in noise-only mode (issue 301).
* Make `plot_noise()` have the right x-axis (frequency) values (issue 303).
* Add `EnergyCalibration.ismonotonic()` and test it (issue 305).
* Fix errors when an experiment state appears 2+ times, as "PAUSE" often does (issue 309).
* Start testing on Python 3.13 (was 3.12) and oldest valid version: 3.9.
* Fix errors in the computation of V/dV and estimated variance for optimal filters (issue 307).

**0.8.4** June 5, 2024

* Fix test failures on Py 3.12: store HDF5 cache files in temp directories, so tests don't share them. (issue 272). Correctly use the modern `tempfile` library's API.
* Use dynamic version numbering through setuptools-scm (issue 287).
* Go back to working correctly with inverted data, even as a memmap (issue 286).
* Remove all use of the legacy `tempfile` package in our tests (issue 291).

**0.8.3** May 14, 2024

* Read LJH file row number correctly (issue 268).
* Improve behavior of powerspectrum and `ExperimentalFilter` objects.
* Make tests pass under version 8 of pytest (issue 269).
* Move primary repository to GitHub. Update README.
* Set up GitHub Actions for our new hosting service (issues 273, 274)
* Make ruff warnings go away (issue 277).
* Update/fix how we save (pickle) OFF recipes.


**0.8.2** February 23, 2024

* Fix bug in reading certain external trigger files (issue 262).
* Improve installation instructions in README (issue 261).
* Parse `*external_trigger.bin` file for assumed row count (issue 263).
* Add K-alpha lines of Sm, Gd, Tb, Dy, and Ho (issue 264).
* Introduce the idea of subframe divisions to get timing info a rates faster than the frame rate for µMUX (issue 265).
* Add Pr, Nd, and Eu K line shape models (issue 266).
* Run ruff and pycodestyle until warnings are gone or disabled one-by-one (issue 267).


**0.8.1** February 4, 2024

* Fix bug in fits where E-response has exponential tails (issue 250). Ensure `tail_tau` has consistent meaning indepdenent of energy scale. So keV-scale lines like MnKAlpha have same `tail_tau` meaning as the MeV lines as used in TrueBq.
* `GenericLineModel.guess` now requires `dph_de` as an argument. This allows the guessed `fwhm` value to be in eV as intended, rather than arbs. This may break some user code.
* Change high-E exponential tails models, so we vary _not_ the low and high tail fractions, but the total tail fraction and the share due to the high tail. Thus both can be fixed to the [0,1] range safely (issue 252).
* Add an example MnKAlpha analysis with normal mass.
* Updates to use external trigger in processing OFF files, made Oct 2023 at the EBIT.
* Avoid scipy version 1.11.2, but not earlier or later, as only 1.11.2 makes our tests fail (issue 253).
* Sort filenames correctly in `bin/ljh_merge` (issue 254).
* Don't ignore the `use_only` and `never_use` lists in `TESGroup` constructor when making a pulse-only dataset (issue 255).
* Allow `bin/ljh_merge` to accept multiple patters, enabling shell brace-expansion to work (issue 258).
* Fix bug in the `p_peak_time` property so that peak times less than 0 are correct (issue 259).


**0.8.0** August 10, 2023

* Use `np.memmap` on LJH files as well as OFF (issue 160).
* Remove `iter_segments()` and internal use of `read_segment()`.
* Start to use `setup.cfg` instead of Python code to configure build/install (issue 238).
* Clean out code from the `nonstandard` directory (issue 241).
* Move tests out of the installed mass package (issue 242).
* Use ruff instead of very slow pylint (issue 243).
* Use numpy's new API for random numbers (issue 244).
* Remove the `CythonMicrocalDataSet` class; replace with pure Cython functions (issue 245).
* Remove the deprecated non-LMfit-based `MaximumLikelihoodFitter` (issue 246).
* Replace all `unittest` with `pytest`-based testing (issue 247).
* Remove the monkey-patch to `np.histogram` required by numpy 1.13 (issue 248)
* Fix error in `summarize_data(..., use_cython=False)` for multi-segment LJH files (issue 249)
* Improved/updated documentation file `Cuts.md`, which has always bugged me.


**0.7.11** June 2023

* Add `overwrite` parameter to phase and time-drift corrections.
* Update line shapes: Fe L line, ClKAlpha.
* Realtime state slice fix


**0.7.10** June 2, 2023

* Fix issue 229: bug in writing `bin/ljh_merge`; was not writing timestamp and row count.
* Fix issue 230: add Sc Kα and Kβ data from 2019-2020 publications by Dean et al.
* Fix issue 231: document LJH files; other requests need no changes.
* Fix issue 234: `make doctest` fails in our pipeline tests.
* Fix issue 228+235: skip test of pickling recipe books, which pins dill and Python versions.
* Fix issue 212: call garbage collector to close memmap files when deleting `off.ChannelGroup`.
* Fix issue 239: could not open `TESGroup(..., noise_only=True)`.


**0.7.9** January 11, 2023

* Run bitbucket pipeline with python 3.7 and 3.10 instead of 3.7 and 3.9.
* Add `compute_noise()` replacing `compute_noise_spectra()`; deprecate the latter.
* Fix issue 223: add `assume_white_noise` so data can be filtered w/o noise files.
* Fix issue 225: bug in using LJH files where no non-trivial experiment state was set.
* Fix issue 226: repair some warnings appearing in the test suite.
* Run autopep8 (and add autopep8 target to Makefile)
* Make a new script `bin/ljh_merge` to merge multiple LJH files into one.


**0.7.8** May 17, 2022

* Fix issue 213: `ds.plot_summaries()` should accept `valid=b`, a boolean array.
* Fix issue 214: verify that `cutAdd(...overwrite=True)` works for OFF analysis.
* Fix issue 215: add Kα lines of magnesium, aluminum, silicon from Ménesguen 2022.
* Fix issue 216: calibration should fail more obviously when data aren't monotonic.
* Fix issue 217: problem with rounding error giving negative values in fit model.
* Fix issue 218: `distutils.version` is deprecated.
* Fix issue 219: should raise Exception when `MLEModel.fit(...weights=w)` for non-None weights.
* Fix issue 220: read any experiment_state.txt file and make into categorical cuts.
* Fix issue 221: bug in plotting noise autocorrelation.
* Fix issue 222: bug in re-making filters and overwriting in HDF5 backup file.
* Put `mass.materials` in default sub-packages for pip installation.


**0.7.7** November 29, 2021

* Fix issue 205: add line shapes of Se, Y, Zr K lines from Ito et al 2020.
* Fix issue 206: update calibration curves: uncertainty and better smoothing spline theory.
* Fix issue 207: update usage of numpy/Cython; standardize imports of numpy/scipy/pylab as np/sp/plt.
* Fix issue 208: allow save/restore of filters to HDF5 even when too long for HDF5 attributes.
* Fix issue 209: replace dependency xraylib with xraydb.
* Fix issue 210: add line shapes of Ir, Pt, Au, Pb, Bi L lines.
* Fix issue 211: hide math warnings during pytest testing.


**0.7.6** November 24, 2020

* Fix issue 189: clean up top-level directory and pytest configuration.
* Fix issue 191: typos in our CrKAlpha line and apparent typo in Hölzer on the FeKAlpha line.
* Fix issue 192: some problem with using `MLEModel` for fits that aren't spectral lines.
* Fix issue 193: problem in fitting to histograms with `dtype=np.float32` for the bin edges.
* Fix issue 194: triggers the too-narrow-bins fit error when it should not, if dPH/dE >> 1.
* Fix issue 196: reorganize x-ray filter code; add Horton 2018 design.
* Fix issue 197: work around a problem opening certain noise HDF5 files.
* Fix issue 199: remove Qt4 (a Python 2-only package) and GUIs based on it.
* Fix issue 200: work with h5py version 3 (reads strings as bytes type).
* Fix issue 201: add examples in line_fitting.rst to show how to fit Gauss, Lorentz, or Voigt
* Fix issue 202: fluorescence models use parameter "integral" instead of ill-defined "amplitude".
* Fix issue 203: autocal uses new-style fits.
* Fix issue 204: add optional quantum efficiency model to line fits: now can fit line times QE.
* Replace line fitting documentation with a doctest document.


**0.7.5** March 31, 2020

* This is the last version that supports Python 2.7.
* `mass.spectra` contains dictionary of class instances instead of class objects.
* Fix long lines and other pep8 warnings. Fix the Make targets pep8 and lint for Python3.

**0.7.4** March 26, 2020

* Make `mass` installable by pip.
* Add entry points so some scripts are automatically installed.
* Fix minor annoyances and pep-8 violations.
* Fix issue 187: cannot plot_average_pulses or plot_filters.
* Fix issue 188: annoying log messages upon reading older LJH files.

**0.7.3** January 2020-March 2020

* Reorganize code to live in mass/... instead of src/mass/...; always test installed Mass.
* Can now use "setup.py develop" to link `site-packages` back to local mass, so "installed Mass" can be your local.
* Fix issue 172: add an intrinsic Gaussian in SpectralLine: components can now be Voigts, not Lorentzians.
* Spectral lines can have a 2-sided exponential tail, not only a low-energy tail.
* Instantiating a `GenericLineModel` with the default `has_tails=False` forbids exponential tails, taking a shortcut around that (slow) code.
* Add doc/LineFitting.md to document use of the new fitting Models.
* Fix issue 165: use of LMFIT for fitting is now the default. Deprecate the old `*Fitter` objects.
* Fix issue 163: problems when the scaling of parameters (or their uncertainty) varies widely between parameters.
* Start using [pytest](https://docs.pytest.org/en/latest/) for package testing instead of our own `runtests.py` script.
* Fix issue 181: deprecated `import imp` was removed; no longer needed with pytest.
* Remove global dictionaries `fitter_classes` and `model_classes`. Replace with functions `make_line_fitter` and `make_line_model` that generate instances from a `SpectralLine` object. Fixes issue 182.
* Fix issues 183-184: problems in `mass.off`.

**0.7.2** December 2019-January 2020

* Allow ArrivalTimeSafeFilter to be full length, skipping the "shift-1" possibility that DASTARD doesn't need.
* Refactor calling `MicrocalDataSet` method `compute_filter()` into `compute_5lag_filter()` and `compute_ats_filter()`.
* Add scripts/ljh2off.py and `MicrocalDataSet.projectors_to_hdf5()`
* Fix issue 177: read new and old stored filters.
* projectors include v_dv, noise_rms_median, noise_rms_sigma
* refactor projectors to `pulse_model.PulseModel`
* `ExperimentStateFile` stores unique states as slices
* faster `getOffAttr` (OFF file performance) for lists of 100s of slices
* `data.refreshFromFiles` added, this parses the experiment state file from the last point it was parsed to, then updates the off file mmaps, then recalculates all `ds._statesDict` based on the new states and info in the OFF file.
* Has tests on the internals of `ExperimentStatefile` and `OffFile`.
* Fix reading in Py3 of HDF5 calbrations written by Py2, and other Py3 problems.
* Silent testing.
* Support OFF files version 0.3.0.

**0.7.1** November 2019-December 2019

* More neon HCI lines.
* compute_newfilter(...) takes option to turn off shift-by-1 (useful when working on Dastard data).
* Fix issue 175: use of basestring isn't Python 3 compatible.
* Fix issue 176: band limited ArrivalTimeSafeFilter were not DC-insensitive.
* In the above, we fundamentally changed the exact computation of a filter so filtered data _will_ be changed by this version of MASS.

**0.7.0** December 2018-October 2019

* Add partial use of [LMFit](https://lmfit.github.io/lmfit-py/index.html) for fitting.
* Add code for analysis of OFF files.
* Add K line shapes for elements K, S, Cl. Also Nb (K-beta only).
* Add fitters for certain highly charged ions from NIST Atomic Spectra Database.
* Many other small changes, particularly for use at the EBIT.

**0.6.6** August-October 2019

* Fix issue 162: overcome biased fits when bins are too wide by allowing numerical integration in bin. How densely to sample can be chosen by user or a heuristic.
* Fix issue 164: silently "correct" the off-by-3 error on `nPresamples` in MATTER-produced LJH files.
* Fix issue 167: add molybdenum L line data from Mendenhall 2019.
* Fix issue 147: auto_cuts fails if other cuts already exists.
* Fix issue 140: pass tests on Python version 3.
* Fix issue 166: could not run phase_correct twice on same data (HDF5 error).

**0.6.5** July 2018-June 2019

* Factor phase correction into its own class and source file.
* Add lineshape models for bromine K and tungsten L lines.
* Allow read-only opening of HDF5 files (don't try to update attributes in that case).
* Fix bugs in `EnergyCalibration.plot()`

**0.6.4** May-July 2018

* Fix issue 156: phase correction with low statistics.
* Fix issue 157: noise fails if noise records aren't continuous.
* Fix issue 158: certain test failures.
* Make phase_correct method2017=True the default.
* Pep-8 fixes.

**0.6.3** May 2018

* Refactor Fluorescence Line and Fitter Code.
* Fix incorrect fitters where Chantler reported Voigt peak height instead of area, such as `VKalpha`.
* Add `fluorescence.md` doc file.

**0.6.2** November 2017 - April 2018

* Fixed `setup.py` to be compatible with Pip 10.0.0+.
* Fixed some minor bugs and redundancies.
* Added `ToeplitzWhitener.solveW` method and tests for `ToeplitzWhitener`.
* New filtering API: `f_3db` and `fmax` are set only at `filter.compute()` time.
* Added arguments to `ArrivalTimeSafeFilter.compute()` so you can emulate shorter records.
* Change `plot_average_pulses` and `plot_noise` to leave out bad channels by default.

**0.6.1** September-November 2017

* Added some features to support analysis of microwave MUX data.
* Added some random-matrix techniques to `mass.mathstat.utilities`.
* Used a decorator to add methods to `TESGroup` that loop over channel objects.
* Galen added configuration of Sphinx to auto-generate HTML documentation from the docstrings.

**0.6.0** September 2017

* Fixing a number of outstanding problems (issues 88-100 at least).
* Fixed problems in new-style filtering.
* Removed requirement that user specify a peak time.
* Lots of cleaning up: Remove code that is not still used or correct, or move it to nonstandard. Remove julia subdirectory and workarounds.py.

**0.5.3** March-April 2017

* Joe added entropy, cross-entropy, and Kullback-Leibler divergence computation on distributions assuming a Laplace kernel-density estimator.
* Added a new, tentative "method2017" for phase correction.
* Also, bug fixes.

**0.5.2** February 2017

* Young is working on some things.
* Joe added LJH modifier.
* Deprecated ROOT file format handler.

**0.5.1** November 2016

* Fix a bug in how filters are restored from disk (issue 82).

**0.5.0** October 2016

* Galen reorganized the source tree. That alone seems like worth a minor version number.
* Also created some 69 regression and other unit tests, which all pass now. Several bugs were fixed in the process.
* Added file pattern-matching to TESGroup constructor.
* New-style optimal filters became the default.
* Fixed issues 60, 62, and most of 70-81.

**0.4.4** August 2016

* Young changed the version number, but I (JF) do not know why.

**0.4.3** May 2016

* Reorganized code that fits spectral line models (Voigt, Gaussian, and specific Kα or Kβ lines).
* Added low-E tails to the Voigt and Gaussian fitters.
* Fixed issues #45-51, except for 48.

**0.4.2** October 2015

* Return the main objects to pure Python, with Cython subclasses. Also not sure this is a good idea, but we'll experiment with it.

**0.4.1** October 1, 2015

* Uses pure Cython for channel.pyx. We decided that this experiment was not a positive development, but it was worth trying.

**0.4.0** September 2015

* New filtering methods available from Joe. Still experimental! Don't set ```MicrocalDataSet._use_new_filters = True``` unless you know what you're doing!<|MERGE_RESOLUTION|>--- conflicted
+++ resolved
@@ -7,11 +7,8 @@
 * Added a way to generate Arrival-Time-Safe filters and make into a `RecipeStep` (issue 67).
 * Made GitHub Actions CI system cache the big `pulsedata` requirement (issue 61).
 * Require `numpy` version >= 2.0.
-<<<<<<< HEAD
+* Improve README installation instructions.
 * Add a save/restore function for in-progress analysis (issue 70).
-=======
-* Improve README installation instructions.
->>>>>>> 0fd2252e
 
 **2.0.0 beta 2** September 3, 2025
 
