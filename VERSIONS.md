## Note on version numbers of Mass

**0.8.1** September 2023

* Fix bug in fits where E-response has exponential tails (issue 250). Ensure `tail_tau` has consistent meaning indepdenent of energy scale. So keV-scale lines like MnKAlpha have same `tail_tau` meaning as the MeV lines as used in TrueBq.
* `GenericLineModel.guess` now requires `dph_de` as an argument. This allows the guessed `fwhm` value to be in eV as intended, rather than arbs. This may break some user code.
* Change high-E exponential tails models, so we vary _not_ the low and high tail fractions, but the total tail fraction and the share due to the high tail. Thus both can be fixed to the [0,1] range safely (issue 252).
* Sort filenames correctly in `bin/ljh_merge` (issue 254).
<<<<<<< HEAD
=======
* Don't ignore the `use_only` and `never_use` lists in `TESGroup` constructor when making a pulse-only dataset (issue 255).
>>>>>>> 6bccf725


**0.8.0** August 10, 2023

* Use `np.memmap` on LJH files as well as OFF (issue 160).
* Remove `iter_segments()` and internal use of `read_segment()`.
* Start to use `setup.cfg` instead of Python code to configure build/install (issue 238).
* Clean out code from the `nonstandard` directory (issue 241).
* Move tests out of the installed mass package (issue 242).
* Use ruff instead of very slow pylint (issue 243).
* Use numpy's new API for random numbers (issue 244).
* Remove the `CythonMicrocalDataSet` class; replace with pure Cython functions (issue 245).
* Remove the deprecated non-LMfit-based `MaximumLikelihoodFitter` (issue 246).
* Replace all `unittest` with `pytest`-based testing (issue 247).
* Remove the monkey-patch to `np.histogram` required by numpy 1.13 (issue 248)
* Fix error in `summarize_data(..., use_cython=False)` for multi-segment LJH files (issue 249)
* Improved/updated documentation file `Cuts.md`, which has always bugged me.


**0.7.11** June 2023

* Add `overwrite` parameter to phase and time-drift corrections.
* Update line shapes: Fe L line, ClKAlpha.
* Realtime state slice fix


**0.7.10** June 2, 2023

* Fix issue 229: bug in writing `bin/ljh_merge`; was not writing timestamp and row count.
* Fix issue 230: add Sc Kα and Kβ data from 2019-2020 publications by Dean et al.
* Fix issue 231: document LJH files; other requests need no changes.
* Fix issue 234: `make doctest` fails in our pipeline tests.
* Fix issue 228+235: skip test of pickling recipe books, which pins dill and Python versions.
* Fix issue 212: call garbage collector to close memmap files when deleting `off.ChannelGroup`.
* Fix issue 239: could not open `TESGroup(..., noise_only=True)`.


**0.7.9** January 11, 2023

* Run bitbucket pipeline with python 3.7 and 3.10 instead of 3.7 and 3.9.
* Add `compute_noise()` replacing `compute_noise_spectra()`; deprecate the latter.
* Fix issue 223: add `assume_white_noise` so data can be filtered w/o noise files.
* Fix issue 225: bug in using LJH files where no non-trivial experiment state was set.
* Fix issue 226: repair some warnings appearing in the test suite.
* Run autopep8 (and add autopep8 target to Makefile)
* Make a new script `bin/ljh_merge` to merge multiple LJH files into one.


**0.7.8** May 17, 2022

* Fix issue 213: `ds.plot_summaries()` should accept `valid=b`, a boolean array.
* Fix issue 214: verify that `cutAdd(...overwrite=True)` works for OFF analysis.
* Fix issue 215: add Kα lines of magnesium, aluminum, silicon from Ménesguen 2022.
* Fix issue 216: calibration should fail more obviously when data aren't monotonic.
* Fix issue 217: problem with rounding error giving negative values in fit model.
* Fix issue 218: `distutils.version` is deprecated.
* Fix issue 219: should raise Exception when `MLEModel.fit(...weights=w)` for non-None weights.
* Fix issue 220: read any experiment_state.txt file and make into categorical cuts.
* Fix issue 221: bug in plotting noise autocorrelation.
* Fix issue 222: bug in re-making filters and overwriting in HDF5 backup file.
* Put `mass.materials` in default sub-packages for pip installation.


**0.7.7** November 29, 2021

* Fix issue 205: add line shapes of Se, Y, Zr K lines from Ito et al 2020.
* Fix issue 206: update calibration curves: uncertainty and better smoothing spline theory.
* Fix issue 207: update usage of numpy/Cython; standardize imports of numpy/scipy/pylab as np/sp/plt.
* Fix issue 208: allow save/restore of filters to HDF5 even when too long for HDF5 attributes.
* Fix issue 209: replace dependency xraylib with xraydb.
* Fix issue 210: add line shapes of Ir, Pt, Au, Pb, Bi L lines.
* Fix issue 211: hide math warnings during pytest testing.


**0.7.6** November 24, 2020

* Fix issue 189: clean up top-level directory and pytest configuration.
* Fix issue 191: typos in our CrKAlpha line and apparent typo in Hölzer on the FeKAlpha line.
* Fix issue 192: some problem with using `MLEModel` for fits that aren't spectral lines.
* Fix issue 193: problem in fitting to histograms with `dtype=np.float32` for the bin edges.
* Fix issue 194: triggers the too-narrow-bins fit error when it should not, if dPH/dE >> 1.
* Fix issue 196: reorganize x-ray filter code; add Horton 2018 design.
* Fix issue 197: work around a problem opening certain noise HDF5 files.
* Fix issue 199: remove Qt4 (a Python 2-only package) and GUIs based on it.
* Fix issue 200: work with h5py version 3 (reads strings as bytes type).
* Fix issue 201: add examples in line_fitting.rst to show how to fit Gauss, Lorentz, or Voigt
* Fix issue 202: fluorescence models use parameter "integral" instead of ill-defined "amplitude".
* Fix issue 203: autocal uses new-style fits.
* Fix issue 204: add optional quantum efficiency model to line fits: now can fit line times QE.
* Replace line fitting documentation with a doctest document.


**0.7.5** March 31, 2020

* This is the last version that supports Python 2.7.
* `mass.spectra` contains dictionary of class instances instead of class objects.
* Fix long lines and other pep8 warnings. Fix the Make targets pep8 and lint for Python3.

**0.7.4** March 26, 2020

* Make `mass` installable by pip.
* Add entry points so some scripts are automatically installed.
* Fix minor annoyances and pep-8 violations.
* Fix issue 187: cannot plot_average_pulses or plot_filters.
* Fix issue 188: annoying log messages upon reading older LJH files.

**0.7.3** January 2020-March 2020

* Reorganize code to live in mass/... instead of src/mass/...; always test installed Mass.
* Can now use "setup.py develop" to link `site-packages` back to local mass, so "installed Mass" can be your local.
* Fix issue 172: add an intrinsic Gaussian in SpectralLine: components can now be Voigts, not Lorentzians.
* Spectral lines can have a 2-sided exponential tail, not only a low-energy tail.
* Instantiating a `GenericLineModel` with the default `has_tails=False` forbids exponential tails, taking a shortcut around that (slow) code.
* Add doc/LineFitting.md to document use of the new fitting Models.
* Fix issue 165: use of LMFIT for fitting is now the default. Deprecate the old `*Fitter` objects.
* Fix issue 163: problems when the scaling of parameters (or their uncertainty) varies widely between parameters.
* Start using [pytest](https://docs.pytest.org/en/latest/) for package testing instead of our own `runtests.py` script.
* Fix issue 181: deprecated `import imp` was removed; no longer needed with pytest.
* Remove global dictionaries `fitter_classes` and `model_classes`. Replace with functions `make_line_fitter` and `make_line_model` that generate instances from a `SpectralLine` object. Fixes issue 182.
* Fix issues 183-184: problems in `mass.off`.

**0.7.2** December 2019-January 2020

* Allow ArrivalTimeSafeFilter to be full length, skipping the "shift-1" possibility that DASTARD doesn't need.
* Refactor calling `MicrocalDataSet` method `compute_filter()` into `compute_5lag_filter()` and `compute_ats_filter()`.
* Add scripts/ljh2off.py and `MicrocalDataSet.projectors_to_hdf5()`
* Fix issue 177: read new and old stored filters.
* projectors include v_dv, noise_rms_median, noise_rms_sigma
* refactor projectors to `pulse_model.PulseModel`
* `ExperimentStateFile` stores unique states as slices
* faster `getOffAttr` (OFF file performance) for lists of 100s of slices
* `data.refreshFromFiles` added, this parses the experiment state file from the last point it was parsed to, then updates the off file mmaps, then recalculates all `ds._statesDict` based on the new states and info in the OFF file.
* Has tests on the internals of `ExperimentStatefile` and `OffFile`.
* Fix reading in Py3 of HDF5 calbrations written by Py2, and other Py3 problems.
* Silent testing.
* Support OFF files version 0.3.0.

**0.7.1** November 2019-December 2019

* More neon HCI lines.
* compute_newfilter(...) takes option to turn off shift-by-1 (useful when working on Dastard data).
* Fix issue 175: use of basestring isn't Python 3 compatible.
* Fix issue 176: band limited ArrivalTimeSafeFilter were not DC-insensitive.
* In the above, we fundamentally changed the exact computation of a filter so filtered data _will_ be changed by this version of MASS.

**0.7.0** December 2018-October 2019

* Add partial use of [LMFit](https://lmfit.github.io/lmfit-py/index.html) for fitting.
* Add code for analysis of OFF files.
* Add K line shapes for elements K, S, Cl. Also Nb (K-beta only).
* Add fitters for certain highly charged ions from NIST Atomic Spectra Database.
* Many other small changes, particularly for use at the EBIT.

**0.6.6** August-October 2019

* Fix issue 162: overcome biased fits when bins are too wide by allowing numerical integration in bin. How densely to sample can be chosen by user or a heuristic.
* Fix issue 164: silently "correct" the off-by-3 error on `nPresamples` in MATTER-produced LJH files.
* Fix issue 167: add molybdenum L line data from Mendenhall 2019.
* Fix issue 147: auto_cuts fails if other cuts already exists.
* Fix issue 140: pass tests on Python version 3.
* Fix issue 166: could not run phase_correct twice on same data (HDF5 error).

**0.6.5** July 2018-June 2019

* Factor phase correction into its own class and source file.
* Add lineshape models for bromine K and tungsten L lines.
* Allow read-only opening of HDF5 files (don't try to update attributes in that case).
* Fix bugs in `EnergyCalibration.plot()`

**0.6.4** May-July 2018

* Fix issue 156: phase correction with low statistics.
* Fix issue 157: noise fails if noise records aren't continuous.
* Fix issue 158: certain test failures.
* Make phase_correct method2017=True the default.
* Pep-8 fixes.

**0.6.3** May 2018

* Refactor Fluorescence Line and Fitter Code.
* Fix incorrect fitters where Chantler reported Voigt peak height instead of area, such as `VKalpha`.
* Add `fluorescence.md` doc file.

**0.6.2** November 2017 - April 2018

* Fixed `setup.py` to be compatible with Pip 10.0.0+.
* Fixed some minor bugs and redundancies.
* Added `ToeplitzWhitener.solveW` method and tests for `ToeplitzWhitener`.
* New filtering API: `f_3db` and `fmax` are set only at `filter.compute()` time.
* Added arguments to `ArrivalTimeSafeFilter.compute()` so you can emulate shorter records.
* Change `plot_average_pulses` and `plot_noise` to leave out bad channels by default.

**0.6.1** September-November 2017

* Added some features to support analysis of microwave MUX data.
* Added some random-matrix techniques to `mass.mathstat.utilities`.
* Used a decorator to add methods to `TESGroup` that loop over channel objects.
* Galen added configuration of Sphinx to auto-generate HTML documentation from the docstrings.

**0.6.0** September 2017

* Fixing a number of outstanding problems (issues 88-100 at least).
* Fixed problems in new-style filtering.
* Removed requirement that user specify a peak time.
* Lots of cleaning up: Remove code that is not still used or correct, or move it to nonstandard. Remove julia subdirectory and workarounds.py.

**0.5.3** March-April 2017

* Joe added entropy, cross-entropy, and Kullback-Leibler divergence computation on distributions assuming a Laplace kernel-density estimator.
* Added a new, tentative "method2017" for phase correction.
* Also, bug fixes.

**0.5.2** February 2017

* Young is working on some things.
* Joe added LJH modifier.
* Deprecated ROOT file format handler.

**0.5.1** November 2016

* Fix a bug in how filters are restored from disk (issue 82).

**0.5.0** October 2016

* Galen reorganized the source tree. That alone seems like worth a minor version number.
* Also created some 69 regression and other unit tests, which all pass now. Several bugs were fixed in the process.
* Added file pattern-matching to TESGroup constructor.
* New-style optimal filters became the default.
* Fixed issues 60, 62, and most of 70-81.

**0.4.4** August 2016

* Young changed the version number, but I (JF) do not know why.

**0.4.3** May 2016

* Reorganized code that fits spectral line models (Voigt, Gaussian, and specific Kα or Kβ lines).
* Added low-E tails to the Voigt and Gaussian fitters.
* Fixed issues #45-51, except for 48.

**0.4.2** October 2015

* Return the main objects to pure Python, with Cython subclasses. Also not sure this is a good idea, but we'll experiment with it.

**0.4.1** October 1, 2015

* Uses pure Cython for channel.pyx. We decided that this experiment was not a positive development, but it was worth trying.

**0.4.0** September 2015

* New filtering methods available from Joe. Still experimental! Don't set ```MicrocalDataSet._use_new_filters = True``` unless you know what you're doing!<|MERGE_RESOLUTION|>--- conflicted
+++ resolved
@@ -6,10 +6,7 @@
 * `GenericLineModel.guess` now requires `dph_de` as an argument. This allows the guessed `fwhm` value to be in eV as intended, rather than arbs. This may break some user code.
 * Change high-E exponential tails models, so we vary _not_ the low and high tail fractions, but the total tail fraction and the share due to the high tail. Thus both can be fixed to the [0,1] range safely (issue 252).
 * Sort filenames correctly in `bin/ljh_merge` (issue 254).
-<<<<<<< HEAD
-=======
 * Don't ignore the `use_only` and `never_use` lists in `TESGroup` constructor when making a pulse-only dataset (issue 255).
->>>>>>> 6bccf725
 
 
 **0.8.0** August 10, 2023
